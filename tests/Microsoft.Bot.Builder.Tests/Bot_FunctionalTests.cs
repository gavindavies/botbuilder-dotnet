--- conflicted
+++ resolved
@@ -24,31 +24,15 @@
             // If this compiles, the test has passed. :) 
         }
 
-<<<<<<< HEAD
-=======
-        [TestMethod]
-        public async Task AdapterProperty()
-        {
-            TestAdapter adapter = new TestAdapter();
-            Bot bot = new Bot(adapter);
-
-
-            ActivityAdapterBase retrievedAdapter = bot.Adapter;
-
-            // Verify the Bot a property to allow retrieving the Adapter. 
-            Assert.AreSame(adapter, retrievedAdapter);
-        }
 
         [TestMethod]
         public async Task RunSendPiplineWith0Response()
         {
-            TestAdapter adapter = new TestAdapter();
-            Bot bot = new Bot(adapter);
             WasThisMiddlwareCalled testMiddleware = new WasThisMiddlwareCalled();
-            bot.Use(testMiddleware)
-                .OnReceive(async (context) => { });
+            TestAdapter adapter = new TestAdapter()
+                .Use(testMiddleware);
 
-            await adapter
+            await new TestFlow(adapter)
                 .Send("foo")
                 .StartTest();
 
@@ -57,26 +41,24 @@
             // bot doesn't return anything. 
             Assert.IsTrue(testMiddleware.WasContextCreatedCalled, "Context Created was not called");
             Assert.IsTrue(testMiddleware.WasRecevieActivityCalled, "Receive was not called");
-            Assert.IsTrue(testMiddleware.WasSendActivityCalled, "Send was not called");
+            Assert.IsFalse(testMiddleware.WasSendActivityCalled, "Send was called");
         }
 
         [TestMethod]
         public async Task RunSendPiplineWith1Response()
         {
-            TestAdapter adapter = new TestAdapter();
-            Bot bot = new Bot(adapter);
             WasThisMiddlwareCalled testMiddleware = new WasThisMiddlwareCalled();
-            bot.Use(testMiddleware)
-                .OnReceive(async (context) => { context.Reply("one"); });
+            TestAdapter adapter = new TestAdapter()
+                .Use(testMiddleware);
 
-            await adapter
+            await new TestFlow(adapter, async (context) => { context.Reply("one"); })
                 .Send("foo").AssertReply("one")
                 .StartTest();
 
             Assert.IsTrue(testMiddleware.WasContextCreatedCalled, "Context Created was not called");
             Assert.IsTrue(testMiddleware.WasRecevieActivityCalled, "Receive was not called");
             Assert.IsTrue(testMiddleware.WasSendActivityCalled, "Send was not called");
-        }        
+        }
 
         public class WasThisMiddlwareCalled : IContextCreated, ISendActivity, IReceiveActivity
         {
@@ -105,6 +87,5 @@
                 await next(); ;
             }
         }
->>>>>>> 89d33347
     }
 }