﻿// Copyright (c) Microsoft Corporation. All rights reserved.
// Licensed under the MIT License.

using System;
using System.Diagnostics;
using System.IO;
using System.Threading.Tasks;
using Microsoft.Bot.Builder.Core.Extensions;
using Microsoft.Bot.Builder.Core.Extensions.Tests;
using Microsoft.VisualStudio.TestTools.UnitTesting;
using Microsoft.WindowsAzure.Storage;

namespace Microsoft.Bot.Builder.Azure.Tests
{
    [TestClass]
    [TestCategory("Storage")]
    [TestCategory("Storage - Azure Tables")]
    public class TableStorageTests : StorageBaseTests
    {
        private IStorage storage;

        public TestContext TestContext { get; set; }

        private static TestContext _testContext;

        private static string emulatorPath = Environment.ExpandEnvironmentVariables(@"%ProgramFiles(x86)%\Microsoft SDKs\Azure\Storage Emulator\azurestorageemulator.exe");
        private const string noEmulatorMessage = "This test requires Azure Storage Emulator! go to https://go.microsoft.com/fwlink/?LinkId=717179 to download and install.";

        private static Lazy<bool> hasStorageEmulator = new Lazy<bool>(() =>
        {
            if (File.Exists(emulatorPath))
            {
                Process p = new Process();
                p.StartInfo.UseShellExecute = false;
                p.StartInfo.RedirectStandardOutput = true;
                p.StartInfo.FileName = emulatorPath;
                p.StartInfo.Arguments = "status";
                p.Start();
                var output = p.StandardOutput.ReadToEnd();
                p.WaitForExit();
                return output.Contains("IsRunning: True");
            }
            return false;
        });

        [ClassInitialize]
        public static void SetupTests(TestContext testContext)
        {
            _testContext = testContext;
        }

        [TestInitialize]
        public void TestInit()
        {
            var cloudStorageAccount = (hasStorageEmulator.Value) ? CloudStorageAccount.DevelopmentStorageAccount : null;
            var connectionString = Environment.GetEnvironmentVariable("STORAGECONNECTIONSTRING") ;
            if (!String.IsNullOrEmpty(connectionString))
                cloudStorageAccount = CloudStorageAccount.Parse(connectionString);

            if (cloudStorageAccount != null)
            {
                storage = new AzureTableStorage(cloudStorageAccount, TestContext.TestName.Replace("_","") + TestContext.GetHashCode().ToString("x"));
            }
        }

        [TestCleanup]
        public async Task TableStorage_TestCleanUp()
        {
            if (storage != null)
            {
                AzureTableStorage store = (AzureTableStorage)storage;
                await store.Table.DeleteIfExistsAsync();
            }
        }

        public bool HasStorage()
        {
            return storage != null;
        }

        // NOTE: THESE TESTS REQUIRE THAT THE AZURE STORAGE EMULATOR IS INSTALLED AND STARTED !!!!!!!!!!!!!!!!!
        [TestMethod]
        public async Task TableStorage_CreateObjectTest()
        {
            if (HasStorage())
                await base._createObjectTest(storage);
        }

        // NOTE: THESE TESTS REQUIRE THAT THE AZURE STORAGE EMULATOR IS INSTALLED AND STARTED !!!!!!!!!!!!!!!!!
        [TestMethod]
        public async Task TableStorage_ReadUnknownTest()
        {
            if (HasStorage())
                await base._readUnknownTest(storage);
        }

        // NOTE: THESE TESTS REQUIRE THAT THE AZURE STORAGE EMULATOR IS INSTALLED AND STARTED !!!!!!!!!!!!!!!!!
        [TestMethod]
        public async Task TableStorage_UpdateObjectTest()
        {
            if (HasStorage())
                await base._updateObjectTest(storage);
        }

        // NOTE: THESE TESTS REQUIRE THAT THE AZURE STORAGE EMULATOR IS INSTALLED AND STARTED !!!!!!!!!!!!!!!!!
        [TestMethod]
        public async Task TableStorage_DeleteObjectTest()
        {
            if (HasStorage())
                await base._deleteObjectTest(storage);
        }

        // NOTE: THESE TESTS REQUIRE THAT THE AZURE STORAGE EMULATOR IS INSTALLED AND STARTED !!!!!!!!!!!!!!!!!
        [TestMethod]
        public async Task TableStorage_HandleCrazyKeys()
        {
            if (HasStorage())
                await base._handleCrazyKeys(storage);
        }
<<<<<<< HEAD
=======

        [TestMethod]
        public async Task TableStorage_TypedSerialization()
        {
            if (HasStorage())
                await base._typedSerialization(this.storage);
        }
>>>>>>> 7481f901
    }
}<|MERGE_RESOLUTION|>--- conflicted
+++ resolved
@@ -117,15 +117,5 @@
             if (HasStorage())
                 await base._handleCrazyKeys(storage);
         }
-<<<<<<< HEAD
-=======
-
-        [TestMethod]
-        public async Task TableStorage_TypedSerialization()
-        {
-            if (HasStorage())
-                await base._typedSerialization(this.storage);
-        }
->>>>>>> 7481f901
     }
 }