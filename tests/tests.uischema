--- conflicted
+++ resolved
@@ -364,20 +364,6 @@
       "subtitle": "Trace Activity"
     }
   },
-<<<<<<< HEAD
-  "Microsoft.Ask": {
-    "form": {
-      "helpLink": "https://aka.ms/bfc-send-activity",
-      "label": "Send a response to ask a question",
-      "order": [
-        "activity",
-        "*"
-      ],
-      "subtitle": "Ask Activity"
-    }
-  },
-=======
->>>>>>> 2df53cf9
   "Microsoft.AttachmentInput": {
     "form": {
       "helpLink": "https://aka.ms/bfc-ask-for-user-input",
