﻿using System;
using System.Collections;
using System.Collections.Generic;
using Microsoft.Bot.Builder.Expressions.Parser;
using Microsoft.VisualStudio.TestTools.UnitTesting;
using Newtonsoft.Json;
using Newtonsoft.Json.Linq;

namespace Microsoft.Bot.Builder.Expressions.Tests
{
    [TestClass]
    public class ExpressionEngineTests
    {
        public static HashSet<string> One = new HashSet<string> { "one" };
        public static HashSet<string> OneTwo = new HashSet<string> { "one", "two" };
        private static readonly string NullStr = null;

        private readonly object scope = new Dictionary<string, object>
        {
            { "one", 1.0 },
            { "two", 2.0 },
            { "hello", "hello" },
            { "world", "world" },
            { "cit", "cit" },
            { "y", "y" },
            { "istrue", true },
            { "nullObj", NullStr },
            {
                "bag", new Dictionary<string, object>
                {
                    { "three", 3.0 },
                    { "set", new { four = 4.0 } },
                    { "list", new[] { "red", "blue" } },
                    { "index", 3 },
                    { "name", "mybag" }
                }
            },
            { "items", new string[] { "zero", "one", "two" } },
            {
                "nestedItems",
                new[]
                {
                    new { x = 1 },
                    new { x = 2 },
                    new { x = 3 }
                }
            },
            {
                "user",
                new
                {
                    lists = new
                    {
                        todo = new[]
                        {
                            "todo1",
                            "todo2",
                            "todo3",
                        }
                    },
                    listType = "todo",
                }
            },
            { "timestamp", "2018-03-15T13:00:00.000Z" },
            { "notISOTimestamp", "2018/03/15 13:00:00" },
            { "timestampObj", DateTime.Parse("2018-03-15T13:00:00.000Z").ToUniversalTime() },
            { "unixTimestamp", 1521118800 },
            { "xmlStr", "<?xml version='1.0'?> <produce> <item> <name>Gala</name> <type>apple</type> <count>20</count> </item> <item> <name>Honeycrisp</name> <type>apple</type> <count>10</count> </item> </produce>" },
            {
                "jsonStr", @"{
                          'Stores': [
                            'Lambton Quay',
                            'Willis Street'
                          ],
                          'Manufacturers': [
                            {
                              'Name': 'Acme Co',
                              'Products': [
                                {
                                  'Name': 'Anvil',
                                  'Price': 50
                                }
                              ]
                            },
                            {
                              'Name': 'Contoso',
                              'Products': [
                                {
                                  'Name': 'Elbow Grease',
                                  'Price': 99.95
                                },
                                {
                                  'Name': 'Headlight Fluid',
                                  'Price': 4
                                }
                              ]
                            }
                          ]
                        }"
            },
            {
                "turn", new
                {
                    recognized = new
                    {
                        entities = new Dictionary<string, object>
                        {
                            {
                                "city",
                                new[]
                                {
                                    "Seattle"
                                }
                            },
                            {
                                "ordinal",
                                new[]
                                {
                                    "1",
                                    "2",
                                    "3"
                                }
                            },
                            {
                                "CompositeList1",
                                new[]
                                {
                                    new[]
                                    {
                                        "firstItem"
                                    }
                                }
                            },
                            {
                                "CompositeList2",
                                new[]
                                {
                                    new[]
                                    {
                                        "firstItem",
                                        "secondItem"
                                    }
                                }
                            }
                        },
                        intents = new
                        {
                            BookFlight = "BookFlight",
                            BookHotel = new[]
                            {
                                new
                                {
                                    Where = "Bellevue",
                                    Time = "Tomorrow",
                                    People= "2"
                                },
                                new
                                {
                                    Where = "Kirkland",
                                    Time = "Today",
                                    People = "4"
                                }
                            }
                        }
                    }
                }
            },
            {
                "dialog",
                new
                {
                    x=3,
                    instance = new
                    {
                        xxx = "instance",
                        yyy = new
                        {
                            instanceY = "instanceY"
                        }
                    },
                    options = new
                    {
                        xxx = "options",
                        yyy = new[] { "optionY1", "optionY2" }
                    },
                    title = "Dialog Title",
                    subTitle = "Dialog Sub Title"
                }
            },
            {
                "callstack", new object[]
                {
                    new
                    {
                        x = 3,
                        instance = new
                        {
                            xxx = "instance",
                            yyy = new
                            {
                                instanceY = "instanceY"
                            }
                        },
                        options = new
                        {
                            xxx = "options",
                            yyy = new[] { "optionY1", "optionY2" }
                        },
                        title = "Dialog Title",
                        subTitle = "Dialog Sub Title"
                    },
                    new { x = 2, y = 2 },
                    new { x = 1, y = 1, z = 1 }
                }
            }
        };

        public static IEnumerable<object[]> Data => new[]
        {
            #region SetPathToProperty test
            // TODO: We should support this.
            // Test("@@['c' + 'ity']", "Seattle"),
            Test("setPathToValue(@@blah.woof, 1+2) + @@blah.woof", 6),
            Test("setPathToValue(path.simple, 3) + path.simple", 6),
            Test("setPathToValue(path.simple, 5) + path.simple", 10),
            Test("setPathToValue(path.array[0], 7) + path.array[0]", 14),
            Test("setPathToValue(path.array[1], 9) + path.array[1]", 18),
            Test("setPathToValue(path.darray[2][0], 11) + path.darray[2][0]", 22),
            Test("setPathToValue(path.darray[2][3].foo, 13) + path.darray[2][3].foo)", 26),
            Test("setPathToValue(path.overwrite, 3) + setPathToValue(path.overwrite[0], 4) + path.overwrite[0]", 11),
            Test("setPathToValue(path.overwrite[0], 3) + setPathToValue(path.overwrite, 4) + path.overwrite", 11),
            Test("setPathToValue(path.overwrite.prop, 3) + setPathToValue(path.overwrite, 4) + path.overwrite", 11),
            Test("setPathToValue(path.overwrite.prop, 3) + setPathToValue(path.overwrite[0], 4) + path.overwrite[0]", 11),
            #endregion

            #region Operators test
            Test("1 + 2", 3),
            Test("- 1 + 2", 1),
            Test("+ 1 + 2", 3),
            Test("1 - 2", -1),
            Test("1 - (-2)", 3),
            Test("1.0 + 2.0", 3.0),
            Test("1 * 2 + 3", 5),
            Test("1 + 2 * 3", 7),
            Test("4 / 2", 2),
            Test("1 + 3 / 2", 2),
            Test("(1 + 3) / 2", 2),
            Test("1 * (2 + 3)", 5),
            Test("(1 + 2) * 3", 9),
            Test("(one + two) * bag.three", 9.0, new HashSet<string> { "one", "two", "bag.three" }),
            Test("(one + two) * bag.set.four", 12.0, new HashSet<string> { "one", "two", "bag.set.four" }),

            Test("2^2", 4.0),
            Test("3^2^2", 81.0),
            Test("one > 0.5 && two < 2.5", true),
            Test("one > 0.5 || two < 1.5", true),
            Test("5 % 2", 1),
            Test("!(one == 1.0)", false),
            Test("!!(one == 1.0)", true),
            Test("!exists(xione) || !!exists(two)", true),
            Test("(1 + 2) == (4 - 1)", true),
            Test("!!exists(one) == !!exists(one)", true),
            Test("!(one == 1.0)", false, new HashSet<string> { "one" }),
            Test("!!(one == 1.0)", true, new HashSet<string> { "one" }),
            Test("!(one == 1.0) || !!(two == 2.0)", true, OneTwo),
            Test("!true", false),
            Test("!!true", true),
            Test("!(one == 1.0) || !!(two == 2.0)", true),
            Test("hello == 'hello'", true),
            Test("hello == 'world'", false),
            Test("(1 + 2) != (4 - 1)", false),
            Test("!!exists(one) != !!exists(one)", false),
            Test("hello != 'hello'", false),
            Test("hello != 'world'", true),
            Test("hello != \"hello\"", false),
            Test("hello != \"world\"", true),
            Test("(1 + 2) >= (4 - 1)", true),
            Test("(2 + 2) >= (4 - 1)", true),
            Test("float(5.5) >= float(4 - 1)", true),
            Test("(1 + 2) <= (4 - 1)", true),
            Test("(2 + 2) <= (4 - 1)", false),
            Test("float(5.5) <= float(4 - 1)", false),
            Test("'string'&'builder'", "stringbuilder"),
            Test("\"string\"&\"builder\"", "stringbuilder"),
            Test("one > 0.5 && two < 2.5", true, OneTwo),
            Test("notThere > 4", false),
            Test("float(5.5) && float(0.0)", true),
            Test("hello && \"hello\"", true),
            Test("items || ((2 + 2) <= (4 - 1))", true), // true || false
            Test("0 || false", true), // true || false
            Test("!(hello)", false), // false
            Test("!(10)", false),
            Test("!(0)", false),
            Test("one > 0.5 || two < 1.5", true, OneTwo),
            Test("one / 0 || two", true),
            Test("0/3", 0),
            Test("True == true", true),
            #endregion

            #region  String functions test
            Test("concat(hello,world)", "helloworld"),
            Test("concat('hello','world')", "helloworld"),
            Test("concat(\"hello\",\"world\")", "helloworld"),
            Test("length('hello')", 5),
            Test("length(\"hello\")", 5),
            Test("length(concat(hello,world))", 10),
            Test("count('hello')", 5),
            Test("count(\"hello\")", 5),
            Test("count(concat(hello,world))", 10),
            Test("replace('hello', 'l', 'k')", "hekko"),
            Test("replace('hello', 'L', 'k')", "hello"),
            Test("replace(\"hello'\", \"'\", '\"')", "hello\""),
            Test("replace('hello\"', '\"', \"'\")", "hello'"),
            Test("replace('hello\"', '\"', '\n')", "hello\n"),
            Test("replace('hello\n', '\n', '\\\\')", "hello\\"),
            Test(@"replace('hello\\', '\\', '\\\\')", @"hello\\"),
            Test(@"replace('hello\n', '\n', '\\\\')", @"hello\\"),
            Test("replaceIgnoreCase('hello', 'L', 'k')", "hekko"),
            Test("split('hello','e')", new string[] { "h", "llo" }),
            Test("substring('hello', 0, 5)", "hello"),
            Test("substring('hello', 0, 3)", "hel"),
            Test("substring('hello', 3)", "lo"),
            Test("substring('hello', 0, bag.index)", "hel"),
            Test("toLower('UpCase')", "upcase"),
            Test("toUpper('lowercase')", "LOWERCASE"),
            Test("toLower(toUpper('lowercase'))", "lowercase"),
            Test("trim(' hello ')", "hello"),
            Test("trim(' hello')", "hello"),
            Test("trim('hello')", "hello"),
            Test("endsWith('hello','o')", true),
            Test("endsWith('hello','a')", false),
            Test("endsWith(hello,'o')", true),
            Test("endsWith(hello,'a')", false),
            Test("startsWith('hello','h')", true),
            Test("startsWith('hello','a')", false),
            Test("countWord(hello)", 1),
            Test("countWord(concat(hello, ' ', world))", 2),
            Test("addOrdinal(11)", "11th"),
            Test("addOrdinal(11 + 1)", "12th"),
            Test("addOrdinal(11 + 2)", "13th"),
            Test("addOrdinal(11 + 10)", "21st"),
            Test("addOrdinal(11 + 11)", "22nd"),
            Test("addOrdinal(11 + 12)", "23rd"),
            Test("addOrdinal(11 + 13)", "24th"),
            Test("addOrdinal(-1)", "-1"), //original string value
            
            #endregion

            #region  Logical comparison functions test
            Test("and(1 == 1, 1 < 2, 1 > 2)", false),
            Test("and(!true, !!true)", false), //false && true
            Test("and(!!true, !!true)", true), //true && true
            Test("and(hello != 'world', bool('true'))", true), //true && true
            Test("and(hello == 'world', bool('true'))", false), //false && true
            Test("or(!exists(one), !!exists(one))", true), //false && true
            Test("or(!exists(one), !exists(one))", false), //false && false
            Test("greater(one, two)", false, OneTwo),
            Test("greater(one , 0.5) && less(two , 2.5)", true), // true && true
            Test("greater(one , 0.5) || less(two , 1.5)", true), //true || false
            Test("greater(5, 2)", true),
            Test("greater(2, 2)", false),
            Test("greater(one, two)", false),
            Test("greaterOrEquals((1 + 2) , (4 - 1))", true),
            Test("greaterOrEquals((2 + 2) , (4 - 1))", true),
            Test("greaterOrEquals(float(5.5) , float(4 - 1))", true),
            Test("greaterOrEquals(one, one)", true),
            Test("greaterOrEquals(one, two)", false),
            Test("greaterOrEquals(one, one)", true, One),
            Test("greaterOrEquals(one, two)", false, OneTwo),
            Test("less(5, 2)", false),
            Test("less(2, 2)", false),
            Test("less(one, two)", true),
            Test("less(one, two)", true, OneTwo),
            Test("lessOrEquals(one, one)", true, new HashSet<string> { "one" }),
            Test("lessOrEquals(one, two)", true, OneTwo),
            Test("lessOrEquals(one, one)", true),
            Test("lessOrEquals(one, two)", true),
            Test("lessOrEquals((1 + 2) , (4 - 1))", true),
            Test("lessOrEquals((2 + 2) , (4 - 1))", false),
            Test("lessOrEquals(float(5.5) , float(4 - 1))", false),
            Test("lessOrEquals(one, one)", true),
            Test("lessOrEquals(one, two)", true),
            Test("equals(hello, 'hello')", true),
            Test("equals(bag.index, 3)", true),
            Test("equals(bag.index, 2)", false),
            Test("equals(hello == 'world', bool('true'))", false), //false, true
            Test("equals(hello == 'world', bool(0))", false), //false, true
            Test("if(!exists(one), 'r1', 'r2')", "r2"), //false
            Test("if(!!exists(one), 'r1', 'r2')", "r1"), //true
            Test("if(0, 'r1', 'r2')", "r1"), //true
            Test("if(bool('true'), 'r1', 'r2')", "r1"), //true
            Test("if(istrue, 'r1', 'r2')", "r1"), //true
            Test("if(bag.name == null, \"hello\",  bag.name)", "mybag"),
            Test("if(user.name == null, \"hello\",  user.name)", "hello"), // user.name don't exist
            Test("if(user.name == null, '',  user.name)", string.Empty), // user.name don't exist
            Test("if(one > 0, one, two)", 1),
            Test("if(one < 0, one, two)", 2),
            Test("exists(one)", true),
            Test("exists(xxx)", false),
            Test("exists(one.xxx)", false),
            Test("not(one != null)", false),
            Test("not(not(one != null))", true),
            Test("not(false)", true),
            Test("not(one == 1.0)", false, new HashSet<string> { "one" }),
            Test("not(not(one == 1.0))", true, new HashSet<string> { "one" }),
            Test("not(false)", true),
            Test("and(one > 0.5, two < 2.5)", true, OneTwo),
            Test("and(float(5.5), float(0.0))", true),
            Test("and(hello, \"hello\")", true),
            Test("or(items, (2 + 2) <= (4 - 1))", true), // true || false
            Test("or(0, false)", true), // true || false
            Test("not(hello)", false), // false
            Test("not(10)", false),
            Test("not(0)", false),
            Test("if(hello, 'r1', 'r2')", "r1"),
            Test("if(null, 'r1', 'r2')", "r2"),
            Test("if(hello * 5, 'r1', 'r2')", "r2"),
            Test("if(10, 'r1', 'r2')", "r1"),
            #endregion

            #region  Conversion functions test
            Test("float('10.333')", 10.333f),
            Test("float('10')", 10.0f),
            Test("int('10')", 10),
            Test("string('str')", "str"),
            Test("string(one)", "1.0"),
            Test("string(bool(1))", "true"),
            Test("string(bag.set)", "{\"four\":4.0}"),
            Test("bool(1)", true),
            Test("bool(0)", true),
            Test("bool(null)", false),
            Test("bool(hello * 5)", false),
            Test("bool('false')", true),
            Test("bool('hi')", true),
            Test("createArray('h', 'e', 'l', 'l', 'o')", new List<object> { "h", "e", "l", "l", "o" }),
            Test("createArray(1, bool(0), string(bool(1)), float('10'))", new List<object> { 1, true, "true", 10.0f }),
            Test("array('hello')", new List<object> { "hello" }),
            Test("binary(hello)", "0110100001100101011011000110110001101111"),
            Test("length(binary(hello))", 40),
            Test("base64(hello)", "aGVsbG8="),
            Test("base64ToBinary(base64(hello))", "0110000101000111010101100111001101100010010001110011100000111101"),
            Test("base64ToString(base64(hello))", "hello"),
            Test("dataUri(hello)", "data:text/plain;charset=utf-8;base64,aGVsbG8="),
            Test("dataUriToBinary(base64(hello))", "0110000101000111010101100111001101100010010001110011100000111101"),
            Test("dataUriToString(dataUri(hello))", "hello"),
            Test("xml('{\"person\": {\"name\": \"Sophia Owen\", \"city\": \"Seattle\"}}')", $"<root type=\"object\">{Environment.NewLine}  <person type=\"object\">{Environment.NewLine}    <name type=\"string\">Sophia Owen</name>{Environment.NewLine}    <city type=\"string\">Seattle</city>{Environment.NewLine}  </person>{Environment.NewLine}</root>"),
            Test("uriComponent('http://contoso.com')", "http%3A%2F%2Fcontoso.com"),
            Test("uriComponentToString('http%3A%2F%2Fcontoso.com')", "http://contoso.com"),
            #endregion

            #region  Math functions test
            Test("add(1, 2, 3)", 6),
            Test("add(1, 2)", 3),
            Test("add(1.0, 2.0)", 3.0),
            Test("add(mul(1, 2), 3)", 5),
            Test("max(mul(1, 2), 5) ", 5),
            Test("max(5) ", 5),
            Test("max(4, 5) ", 5),
            Test("min(mul(1, 2), 5) ", 2),
            Test("min(4, 5) ", 4),
            Test("min(4) ", 4),
            Test("min(1.0, two) + max(one, 2.0)", 3.0, OneTwo),
            Test("sub(2, 1)", 1),
            Test("sub(2, 1, 1)", 0),
            Test("sub(2.0, 0.5)", 1.5),
            Test("mul(2, 5)", 10),
            Test("mul(2, 5, 2)", 20),
            Test("div(mul(2, 5), 2)", 5),
            Test("div(5, 2)", 2),
            Test("div(5, 2 ,2)", 1),
            Test("exp(2,2)", 4.0),
            Test("mod(5,2)", 1),
            Test("rand(1, 2)", 1),
            Test("rand(2, 3)", 2),
            Test("range(1,4)", new[] { 1, 2, 3, 4 }),
            Test("range(-1,6)", new[] { -1, 0, 1, 2, 3, 4 }),
            #endregion

            #region  Date and time function test
            //init dateTime: 2018-03-15T13:00:00Z
            Test("addDays(timestamp, 1)", "2018-03-16T13:00:00.000Z"),
            Test("addDays(timestamp, 1,'MM-dd-yy')", "03-16-18"),
            Test("addHours(timestamp, 1)", "2018-03-15T14:00:00.000Z"),
            Test("addHours(timestamp, 1,'MM-dd-yy hh-mm')", "03-15-18 02-00"),
            Test("addMinutes(timestamp, 1)", "2018-03-15T13:01:00.000Z"),
            Test("addMinutes(timestamp, 1, 'MM-dd-yy hh-mm')", "03-15-18 01-01"),
            Test("addSeconds(timestamp, 1)", "2018-03-15T13:00:01.000Z"),
            Test("addSeconds(timestamp, 1, 'MM-dd-yy hh-mm-ss')", "03-15-18 01-00-01"),
            Test("dayOfMonth(timestamp)", 15),
            Test("dayOfWeek(timestamp)", 4), //Thursday
            Test("dayOfYear(timestamp)", 74),
            Test("month(timestamp)", 3),
            Test("date(timestamp)", "3/15/2018"), //Default. TODO
            Test("year(timestamp)", 2018),
            Test("length(utcNow())", 24),
            Test("utcNow('MM-DD-YY')", DateTime.UtcNow.ToString("MM-DD-YY")),
            Test("formatDateTime(notISOTimestamp)", "2018-03-15T13:00:00.000Z"),
            Test("formatDateTime(notISOTimestamp, 'MM-dd-yy')", "03-15-18"),
            Test("formatDateTime('2018-03-15')", "2018-03-15T00:00:00.000Z"),
            Test("formatDateTime(timestampObj)", "2018-03-15T13:00:00.000Z"),
            Test("formatDateTime(unixTimestamp)", "2018-03-15T13:00:00.000Z"),
            Test("subtractFromTime(timestamp, 1, 'Year')", "2017-03-15T13:00:00.000Z"),
            Test("subtractFromTime(timestamp, 1, 'Month')", "2018-02-15T13:00:00.000Z"),
            Test("subtractFromTime(timestamp, 1, 'Week')", "2018-03-08T13:00:00.000Z"),
            Test("subtractFromTime(timestamp, 1, 'Day')", "2018-03-14T13:00:00.000Z"),
            Test("subtractFromTime(timestamp, 1, 'Hour')", "2018-03-15T12:00:00.000Z"),
            Test("subtractFromTime(timestamp, 1, 'Minute')", "2018-03-15T12:59:00.000Z"),
            Test("subtractFromTime(timestamp, 1, 'Second')", "2018-03-15T12:59:59.000Z"),
            Test("dateReadBack(timestamp, addDays(timestamp, 1))", "tomorrow"),
            Test("dateReadBack(addDays(timestamp, 1),timestamp))", "yesterday"),
            Test("getTimeOfDay('2018-03-15T00:00:00.000Z')", "midnight"),
            Test("getTimeOfDay('2018-03-15T08:00:00.000Z')", "morning"),
            Test("getTimeOfDay('2018-03-15T12:00:00.000Z')", "noon"),
            Test("getTimeOfDay('2018-03-15T13:00:00.000Z')", "afternoon"),
            Test("getTimeOfDay('2018-03-15T18:00:00.000Z')", "evening"),
            Test("getTimeOfDay('2018-03-15T22:00:00.000Z')", "evening"),
            Test("getTimeOfDay('2018-03-15T23:00:00.000Z')", "night"),
            Test("getPastTime(1,'Year','MM-dd-yy')", DateTime.Now.AddYears(-1).ToString("MM-dd-yy")),
            Test("getPastTime(1,'Month','MM-dd-yy')", DateTime.Now.AddMonths(-1).ToString("MM-dd-yy")),
            Test("getPastTime(1,'Week','MM-dd-yy')", DateTime.Now.AddDays(-7).ToString("MM-dd-yy")),
            Test("getPastTime(1,'Day','MM-dd-yy')", DateTime.Now.AddDays(-1).ToString("MM-dd-yy")),
            Test("getFutureTime(1,'Year','MM-dd-yy')", DateTime.Now.AddYears(1).ToString("MM-dd-yy")),
            Test("getFutureTime(1,'Month','MM-dd-yy')", DateTime.Now.AddMonths(1).ToString("MM-dd-yy")),
            Test("getFutureTime(1,'Week','MM-dd-yy')", DateTime.Now.AddDays(7).ToString("MM-dd-yy")),
            Test("getFutureTime(1,'Day','MM-dd-yy')", DateTime.Now.AddDays(1).ToString("MM-dd-yy")),
            Test("convertFromUTC('2018-01-02T02:00:00.000Z', 'Pacific Standard Time', 'D')", "Monday, January 1, 2018"),
            Test("convertFromUTC('2018-01-02T01:00:00.000Z', 'America/Los_Angeles', 'D')", "Monday, January 1, 2018"),
            Test("convertToUTC('01/01/2018 00:00:00', 'Pacific Standard Time')", "2018-01-01T08:00:00.000Z"),
            Test("addToTime('2018-01-01T08:00:00.000Z', 1, 'Day', 'D')", "Tuesday, January 2, 2018"),
            Test("addToTime('2018-01-01T00:00:00.000Z', 1, 'Week')", "2018-01-08T00:00:00.000Z"),
            Test("startOfDay('2018-03-15T13:30:30.000Z')", "2018-03-15T00:00:00.000Z"),
            Test("startOfHour('2018-03-15T13:30:30.000Z')", "2018-03-15T13:00:00.000Z"),
            Test("startOfMonth('2018-03-15T13:30:30.000Z')", "2018-03-01T00:00:00.000Z"),
            Test("ticks('2018-01-01T08:00:00.000Z')", 636503904000000000),
            #endregion

            #region uri parsing function test
            Test("uriHost('https://www.localhost.com:8080')", "www.localhost.com"),
            Test("uriPath('http://www.contoso.com/catalog/shownew.htm?date=today')", "/catalog/shownew.htm"),
            Test("uriPathAndQuery('http://www.contoso.com/catalog/shownew.htm?date=today')", "/catalog/shownew.htm?date=today"),
            Test("uriPort('http://www.localhost:8080')", 8080),
            Test("uriQuery('http://www.contoso.com/catalog/shownew.htm?date=today')", "?date=today"),
            Test("uriScheme('http://www.contoso.com/catalog/shownew.htm?date=today')", "http"),
            #endregion

            #region  collection functions test
            Test("sum(createArray(1, 2))", 3),
            Test("sum(createArray(one, two, 3))", 6.0),
            Test("average(createArray(1, 2))", 1.5),
            Test("average(createArray(one, two, 3))", 2.0),
            Test("contains('hello world', 'hello')", true),
            Test("contains('hello world', 'hellow')", false),
            Test("contains(items, 'zero')", true),
            Test("contains(items, 'hi')", false),
            Test("contains(bag, 'three')", true),
            Test("contains(bag, 'xxx')", false),
            Test("count(split(hello,'e'))", 2),
            Test("count(createArray('h', 'e', 'l', 'l', 'o'))", 5),
            Test("empty('')", true),
            Test("empty('a')", false),
            Test("empty(bag)", false),
            Test("empty(items)", false),
            Test("first(items)", "zero"),
            Test("first('hello')", "h"),
            Test("first(createArray(0, 1, 2))", 0),
            Test("first(1)", null),
            Test("first(nestedItems).x", 1, new HashSet<string> { "nestedItems" }),
            Test("join(items,',')", "zero,one,two"),
            Test("join(createArray('a', 'b', 'c'), '.')", "a.b.c"),
            Test("join(createArray('a', 'b', 'c'), ',', ' and ')", "a,b and c"),
            Test("join(createArray('a', 'b'), ',', ' and ')", "a and b"),
            Test("join(foreach(items, item, item), ',')", "zero,one,two"),
            Test("join(foreach(nestedItems, i, i.x + first(nestedItems).x), ',')", "2,3,4", new HashSet<string> { "nestedItems" }),
            Test("join(foreach(items, item, concat(item, string(count(items)))), ',')", "zero3,one3,two3", new HashSet<string> { "items" }),
            Test("join(select(items, item, item), ',')", "zero,one,two"),
            Test("join(select(nestedItems, i, i.x + first(nestedItems).x), ',')", "2,3,4", new HashSet<string> { "nestedItems" }),
            Test("join(select(items, item, concat(item, string(count(items)))), ',')", "zero3,one3,two3", new HashSet<string> { "items" }),
            Test("join(where(items, item, item == 'two'), ',')", "two"),
            Test("join(foreach(where(nestedItems, item, item.x > 1), result, result.x), ',')", "2,3", new HashSet<string> { "nestedItems" }),
            Test("last(items)", "two"),
            Test("last('hello')", "o"),
            Test("last(createArray(0, 1, 2))", 2),
            Test("last(1)", null),
            Test("count(union(createArray('a', 'b')))", 2),
            Test("count(union(createArray('a', 'b'), createArray('b', 'c'), createArray('b', 'd')))", 4),
            Test("count(intersection(createArray('a', 'b')))", 2),
            Test("count(intersection(createArray('a', 'b'), createArray('b', 'c'), createArray('b', 'd')))", 1),
            Test("skip(createArray('H','e','l','l','0'),2)", new List<object> { "l", "l", "0" }),
            Test("take(createArray('H','e','l','l','0'),2)", new List<object> { "H", "e" }),
            Test("subArray(createArray('H','e','l','l','o'),2,5)", new List<object> { "l", "l", "o" }),
            Test("count(newGuid())", 36),
            Test("indexOf(newGuid(), '-')", 8),
            Test("indexOf(hello, '-')", -1),
            Test("lastIndexOf(newGuid(), '-')", 23),
            Test("lastIndexOf(hello, '-')", -1),
            Test("length(newGuid())", 36),
            #endregion

            #region  Object manipulation and construction functions
            Test("string(addProperty(json('{\"key1\":\"value1\"}'), 'key2','value2'))", "{\"key1\":\"value1\",\"key2\":\"value2\"}"),
            Test("string(setProperty(json('{\"key1\":\"value1\"}'), 'key1','value2'))", "{\"key1\":\"value2\"}"),
            Test("string(removeProperty(json('{\"key1\":\"value1\",\"key2\":\"value2\"}'), 'key2'))", "{\"key1\":\"value1\"}"),
            Test("coalesce(nullObj,hello,nullObj)", "hello"),
            Test("xPath(xmlStr,'/produce/item/name')", new[] { "<name>Gala</name>", "<name>Honeycrisp</name>" }),
            Test("xPath(xmlStr,'sum(/produce/item/count)')", 30),
            Test("jPath(jsonStr,'Manufacturers[0].Products[0].Price')", 50),
            Test("jPath(jsonStr,'$..Products[?(@.Price >= 50)].Name')", new[] { "Anvil", "Elbow Grease" }),
            #endregion

            #region  Short Hand Expression
            Test("@city == 'Bellevue'", false, new HashSet<string> { "turn.recognized.entities.city" }),
            Test("@city", "Seattle", new HashSet<string> { "turn.recognized.entities.city" }),
            Test("@city == 'Seattle'", true, new HashSet<string> { "turn.recognized.entities.city" }),
            Test("@@city[0]", "Seattle", new HashSet<string> { "turn.recognized.entities.city[0]" }),
            Test("count(@@city)", 1),
            Test("count(@@city) == 1", true),
            Test("@ordinal", "1", new HashSet<string> { "turn.recognized.entities.ordinal" }),
            Test("@@ordinal[1]", "2", new HashSet<string> { "turn.recognized.entities.ordinal[1]" }),
            Test("@['city']", "Seattle", new HashSet<string> { "turn.recognized.entities.city" }),
            Test("@[concat('cit', 'y')]", "Seattle", new HashSet<string> { "turn.recognized.entities" }),
            Test("@[concat(cit, y)]", "Seattle", new HashSet<string> { "turn.recognized.entities", "cit", "y" }),
            Test("#BookFlight == 'BookFlight'", true, new HashSet<string> { "turn.recognized.intents.BookFlight" }),
            Test("#BookHotel[1].Where", "Kirkland", new HashSet<string> { "turn.recognized.intents.BookHotel[1].Where" }),
            Test("exists(#BookFlight)", true, new HashSet<string> { "turn.recognized.intents.BookFlight" }),
            Test("dialog.title", "Dialog Title"),
            Test("dialog.subTitle", "Dialog Sub Title"),
<<<<<<< HEAD
            Test("~xxx", "instance", new HashSet<string> { "dialog.instance.xxx" }),
            Test("~['yyy'].instanceY", "instanceY", new HashSet<string> { "dialog.instance.yyy.instanceY" }),
            Test("%xxx", "options", new HashSet<string> { "dialog.options.xxx" }),
            Test("%['xxx']", "options", new HashSet<string> { "dialog.options.xxx" }),
            Test("%yyy[1]", "optionY2", new HashSet<string> { "dialog.options.yyy[1]" }),
=======
            Test("%xxx", "options", new HashSet<string> {"dialog.options.xxx"}),
            Test("%['xxx']", "options", new HashSet<string> {"dialog.options.xxx"}),
            Test("%yyy[1]", "optionY2", new HashSet<string> {"dialog.options.yyy[1]"}),
>>>>>>> 986e0bf3
            Test("dialog.x", 3),
            Test("dialog.y", null),
            Test("dialog.z", null),
            Test("$x", 3),
            Test("$y", 2),
            Test("$z", 1),
            Test("count(@@CompositeList1) == 1 && count(@@CompositeList1[0]) == 1", true),
            #endregion

            #region  Memory access
            Test("getProperty(bag, concat('na','me'))", "mybag"),
            Test("items[2]", "two", new HashSet<string> { "items[2]" }),
            Test("bag.list[bag.index - 2]", "blue", new HashSet<string> { "bag.list", "bag.index" }),
            Test("items[nestedItems[1].x]", "two", new HashSet<string> { "items", "nestedItems[1].x" }),
            Test("bag['name']", "mybag"),
            Test("bag[substring(concat('na','me','more'), 0, length('name'))]", "mybag"),
            Test("items[1+1]", "two"),
            Test("getProperty(null, 'p')", null),
            Test("(getProperty(null, 'p'))[1]", null),
            #endregion

            #region Dialog 
            Test("user.lists.todo[int(@@ordinal[0]) - 1] != null", true),
            Test("user.lists.todo[int(@@ordinal[0]) + 3] != null", false),
            Test("count(user.lists.todo) > int(@@ordinal[0]))", true),
            Test("count(user.lists.todo) >= int(@@ordinal[0]))", true),
            Test("user.lists.todo[int(@@ordinal[0]) - 1]", "todo1"),
            Test("user.lists[user.listType][int(@@ordinal[0]) - 1]", "todo1"),
            #endregion

            #region Regex
            Test("isMatch('abc', '^[ab]+$')", false), // simple character classes ([abc]), "+" (one or more)
            Test("isMatch('abb', '^[ab]+$')", true), // simple character classes ([abc])
            Test("isMatch('123', '^[^abc]+$')", true), // complemented character classes ([^abc])
            Test("isMatch('12a', '^[^abc]+$')", false), // complemented character classes ([^abc])
            Test("isMatch('123', '^[^a-z]+$')", true), // complemented character classes ([^a-z])
            Test("isMatch('12a', '^[^a-z]+$')", false), // complemented character classes ([^a-z])
            Test("isMatch('a1', '^[a-z]?[0-9]$')", true), // "?" (zero or one)
            Test("isMatch('1', '^[a-z]?[0-9]$')", true), // "?" (zero or one)
            Test("isMatch('1', '^[a-z]*[0-9]$')", true), // "*" (zero or more)
            Test("isMatch('abc1', '^[a-z]*[0-9]$')", true), // "*" (zero or more)
            Test("isMatch('ab', '^[a-z]{1}$')", false), // "{x}" (exactly x occurrences)
            Test("isMatch('ab', '^[a-z]{1,2}$')", true), // "{x,y}" (at least x, at most y, occurrences)
            Test("isMatch('abc', '^[a-z]{1,}$')", true), // "{x,}" (x occurrences or more)
            Test("isMatch('Name', '^(?i)name$')", true), // "(?i)x" (x ignore case)
            Test("isMatch('FORTUNE', '(?i)fortune|future')", true), // "x|y" (alternation)
            Test("isMatch('FUTURE', '(?i)fortune|future')", true), // "x|y" (alternation)
            Test("isMatch('A', '(?i)fortune|future')", false), // "x|y" (alternation)
            Test("isMatch('abacaxc', 'ab.+?c')", true), // "+?" (lazy versions)
            Test("isMatch('abacaxc', 'ab.*?c')", true), // "*?" (lazy versions)
            Test("isMatch('abacaxc', 'ab.??c')", true), // "??" (lazy versions)
            Test("isMatch('12abc34', '([0-9]+)([a-z]+)([0-9]+)')", true), // "(...)" (simple group)
            Test("isMatch('12abc', '([0-9]+)([a-z]+)([0-9]+)')", false), // "(...)" (simple group)
            Test(@"isMatch('a', '\\w{1}')", true), // "\w" (match [a-zA-Z0-9_])
            Test(@"isMatch('1', '\\d{1}')", true), // "\d" (match [0-9])
            #endregion
        };

        public static object[] Test(string input, object value, HashSet<string> paths = null) => new object[] { input, value, paths };

        public static bool IsNumber(object value) =>
           value is sbyte
           || value is byte
           || value is short
           || value is ushort
           || value is int
           || value is uint
           || value is long
           || value is ulong
           || value is float
           || value is double
           || value is decimal;

        [DataTestMethod]
        [DynamicData(nameof(Data))]
        public void Evaluate(string input, object expected, HashSet<string> expectedRefs)
        {
            var parsed = new ExpressionEngine().Parse(input);
            Assert.IsNotNull(parsed);
            var (actual, msg) = parsed.TryEvaluate(scope);
            Assert.AreEqual(null, msg);
            AssertObjectEquals(expected, actual);
            if (expectedRefs != null)
            {
                var actualRefs = parsed.References();
                Assert.IsTrue(expectedRefs.SetEquals(actualRefs), $"References do not match, expected: {string.Join(',', expectedRefs)} acutal: {string.Join(',', actualRefs)}");
            }
        }

        [DataTestMethod]
        [DynamicData(nameof(Data))]
        public void EvaluateJson(string input, object expected, HashSet<string> expectedRefs)
        {
            var jsonScope = JToken.FromObject(scope);
            var parsed = new ExpressionEngine().Parse(input);
            Assert.IsNotNull(parsed);
            var (actual, msg) = parsed.TryEvaluate(jsonScope);
            Assert.AreEqual(null, msg);
            AssertObjectEquals(expected, actual);
            if (expectedRefs != null)
            {
                var actualRefs = parsed.References();
                Assert.IsTrue(expectedRefs.SetEquals(actualRefs), $"References do not match, expected: {string.Join(',', expectedRefs)} acutal: {string.Join(',', actualRefs)}");
            }
        }

        private void AssertObjectEquals(object expected, object actual)
        {
            if (IsNumber(actual) && IsNumber(expected))
            {
                if (actual is int)
                {
                    Assert.IsTrue(expected is int);
                    Assert.AreEqual(expected, actual);
                }
                else
                {
                    Assert.IsTrue(Convert.ToSingle(actual) == Convert.ToSingle(expected));
                }
            }

            // Compare two lists
            else if (expected is IList expectedList
                && actual is IList actualList)
            {
                Assert.AreEqual(expectedList.Count, actualList.Count);
                for (var i = 0; i < expectedList.Count; i++)
                {
                    Assert.AreEqual(expectedList[i], actualList[i]);
                }
            }
            else
            {
                Assert.AreEqual(expected, actual);
            }
        }
    }
}<|MERGE_RESOLUTION|>--- conflicted
+++ resolved
@@ -624,17 +624,9 @@
             Test("exists(#BookFlight)", true, new HashSet<string> { "turn.recognized.intents.BookFlight" }),
             Test("dialog.title", "Dialog Title"),
             Test("dialog.subTitle", "Dialog Sub Title"),
-<<<<<<< HEAD
-            Test("~xxx", "instance", new HashSet<string> { "dialog.instance.xxx" }),
-            Test("~['yyy'].instanceY", "instanceY", new HashSet<string> { "dialog.instance.yyy.instanceY" }),
-            Test("%xxx", "options", new HashSet<string> { "dialog.options.xxx" }),
-            Test("%['xxx']", "options", new HashSet<string> { "dialog.options.xxx" }),
-            Test("%yyy[1]", "optionY2", new HashSet<string> { "dialog.options.yyy[1]" }),
-=======
             Test("%xxx", "options", new HashSet<string> {"dialog.options.xxx"}),
             Test("%['xxx']", "options", new HashSet<string> {"dialog.options.xxx"}),
             Test("%yyy[1]", "optionY2", new HashSet<string> {"dialog.options.yyy[1]"}),
->>>>>>> 986e0bf3
             Test("dialog.x", 3),
             Test("dialog.y", null),
             Test("dialog.z", null),
