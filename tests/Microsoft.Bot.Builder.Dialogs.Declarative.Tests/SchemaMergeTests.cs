--- conflicted
+++ resolved
@@ -61,10 +61,6 @@
                 .Where(r => !r.Id.EndsWith(".schema.dialog") && !ignoreFolders.Any(f => r.FullName.Contains(f)))
                 .Select(resource => new object[] { resource });
 
-<<<<<<< HEAD
-            var json = File.ReadAllText(schemaPath);
-            Schema = JSchema.Parse(json);
-=======
             try
             {
                 ProcessStartInfo startInfo;
@@ -99,7 +95,6 @@
                 var json = File.ReadAllText(schemaPath);
                 Schema = JSchema.Parse(json);
             }
->>>>>>> 9b9d64ae
         }
 
         [DataTestMethod]
