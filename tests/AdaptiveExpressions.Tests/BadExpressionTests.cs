--- conflicted
+++ resolved
@@ -495,15 +495,12 @@
                 notValidTimestamp2 = "1521118800",
                 notValidTimestamp3 = "20181115",
                 relativeUri = "../catalog/shownew.htm?date=today",
-<<<<<<< HEAD
                 locale = "en-US",
-=======
                 json1 = @"{
                           'Enabled': true,
                           'Roles': [ 'User', 'Admin' ]
                         }",
                 jarray1 = @"['a', 'b']",
->>>>>>> 1536ea51
                 turn = new
                 {
                     recognized = new
