--- conflicted
+++ resolved
@@ -902,309 +902,46 @@
         });
     };
 
-<<<<<<< HEAD
-    var broadcast_api = {
-        create_message_creative: function(message, cb) {
-            var uri = 'https://' + api_host + '/' + api_version + '/me/message_creatives?access_token=' + configuration.access_token;
-
-            var messageToBroadcast = {};
-
-            if (typeof(message) == 'string') {
-                messageToBroadcast.text = message;
-            } else {
-                messageToBroadcast = message;
-            }
-
-            var body = {
-                'messages': [messageToBroadcast]
-            };
-
-            request({
-                method: 'POST',
-                json: true,
-                body: body,
-                uri: uri
-            }, function(err, res, body) {
-                if (err) {
-                    facebook_botkit.log('Could not Create a broadcast message');
-                    cb(err);
-                } else {
-                    if (body.error) {
-                        facebook_botkit.log('ERROR in creating a broadcast message call: ', body.error);
-                        cb(body.error);
-                    } else {
-                        facebook_botkit.debug('Successfully create a broadcast message', body);
-                        cb(null, body);
-                    }
-                }
-            });
-        },
-        send: function(message_creative_id, custom_label_id, cb) {
-            var uri = 'https://' + api_host + '/' + api_version + '/me/broadcast_messages?access_token=' + configuration.access_token;
-
-            var body = {
-                'message_creative_id': message_creative_id
-            };
-
-            if (custom_label_id) {
-                body['custom_label_id'] = custom_label_id;
-            }
-
-            request({
-                method: 'POST',
-                json: true,
-                body: body,
-                uri: uri
-            }, function(err, res, body) {
-                if (err) {
-                    facebook_botkit.log('Could not send the broadcast message');
-                    cb(err);
-                } else {
-                    if (body.error) {
-                        facebook_botkit.log('ERROR in sending the broadcast message call : ', body.error);
-                        cb(body.error);
-                    } else {
-                        facebook_botkit.debug('Successfully send the broadcast message', body);
-                        cb(null, body);
-                    }
-                }
-            });
-        },
-        get_broadcast_metrics: function(broadcast_id, cb) {
-            var uri = 'https://' + api_host + '/' + api_version + '/' + broadcast_id + '/insights/messages_sent?access_token=' + configuration.access_token;
-
-            request({
-                method: 'GET',
-                json: true,
-                uri: uri
-            }, function(err, res, body) {
-                if (err) {
-                    facebook_botkit.log('Could not send a broadcast message');
-                    cb(err);
-                } else {
-                    if (body.error) {
-                        facebook_botkit.log('ERROR in getting broadcast metrics call : ', body.error.message);
-                        cb(body.error);
-                    } else {
-                        facebook_botkit.log('Successfully get broadcast metrics ');
-                        cb(null, body);
-                    }
-                }
-            });
-        },
-        create_label: function(name, cb) {
-            var uri = 'https://' + api_host + '/' + api_version + '/me/custom_labels?access_token=' + configuration.access_token;
-
-            var body = {
-                'name': name
-            };
-
-            request({
-                method: 'POST',
-                json: true,
-                body: body,
-                uri: uri
-            }, function(err, res, body) {
-                if (err) {
-                    facebook_botkit.log('Could not create label to target broadcast messages');
-                    cb(err);
-                } else {
-                    if (body.error) {
-                        facebook_botkit.log('ERROR in creating label to target broadcast messages call : ', body.error);
-                        cb(body.error);
-                    } else {
-                        facebook_botkit.debug('Successfully create label to target broadcast messages', body);
-                        cb(null, body);
-                    }
-                }
-            });
-        },
-        add_user_to_label: function(user, label_id, cb) {
-            var uri = 'https://' + api_host + '/' + api_version + '/' + label_id + '/label?access_token=' + configuration.access_token;
-
-            var body = {
-                'user': user
-            };
-
-            request({
-                method: 'POST',
-                json: true,
-                body: body,
-                uri: uri
-            }, function(err, res, body) {
-                if (err) {
-                    facebook_botkit.log('Could not add a user to a label');
-                    cb(err);
-                } else {
-                    if (body.error) {
-                        facebook_botkit.log('ERROR in adding a user to a label API call : ', body.error);
-                        cb(body.error);
-                    } else {
-                        facebook_botkit.debug('Successfully add a user to a label', body);
-                        cb(null, body);
-                    }
-                }
-            });
-        },
-        remove_user_from_label: function(user, label_id, cb) {
-            var uri = 'https://' + api_host + '/' + api_version + '/' + label_id + '/label?access_token=' + configuration.access_token;
-
-            var body = {
-                'user': user
-            };
-
-            request({
-                method: 'DELETE',
-                json: true,
-                body: body,
-                uri: uri
-            }, function(err, res, body) {
-                if (err) {
-                    facebook_botkit.log('Could not remove a user from a label');
-                    cb(err);
-                } else {
-                    if (body.error) {
-                        facebook_botkit.log('ERROR in removing a user from a label API call : ', body.error);
-                        cb(body.error);
-                    } else {
-                        facebook_botkit.debug('Successfully remove a user from a label', body);
-                        cb(null, body);
-                    }
-                }
-            });
-        },
-        get_labels_by_user: function(user, cb) {
-            var uri = 'https://' + api_host + '/' + api_version + '/' + user + '/custom_labels?access_token=' + configuration.access_token;
-
-            request({
-                method: 'GET',
-                json: true,
-                uri: uri
-            }, function(err, res, body) {
-                if (err) {
-                    facebook_botkit.log('Could not get user associated labels');
-                    cb(err);
-                } else {
-                    if (body.error) {
-                        facebook_botkit.log('ERROR in getting user associated labels API call : ', body.error.message);
-                        cb(body.error);
-                    } else {
-                        facebook_botkit.log('Successfully get user associated labels');
-                        cb(null, body);
-                    }
-                }
-            });
-        },
-        get_label_details: function(label_id, fields, cb) {
-            var uri = 'https://' + api_host + '/' + api_version + '/' + label_id + '?access_token=' + configuration.access_token;
-
-            if (fields && fields.length > 0) {
-                uri += '&fields=' + fields.join(',');
-            }
-
-            request({
-                method: 'GET',
-                json: true,
-                uri: uri
-            }, function(err, res, body) {
-                if (err) {
-                    facebook_botkit.log('Could not get label details');
-                    cb(err);
-                } else {
-                    if (body.error) {
-                        facebook_botkit.log('ERROR in getting label details call : ', body.error.message);
-                        cb(body.error);
-                    } else {
-                        facebook_botkit.log('Successfully get label details');
-                        cb(null, body);
-                    }
-                }
-            });
-        },
-        get_all_labels: function(fields, cb) {
-            var uri = 'https://' + api_host + '/' + api_version + '/me/custom_labels?access_token=' + configuration.access_token;
-
-            if (fields && fields.length > 0) {
-                uri += '&fields=' + fields.join(',');
-=======
     var insights_api = {
-        get_insights: function (metrics, since, until, cb) {
-            var uri = 'https://' + api_host + '/v2.8/me/insights?access_token=' + configuration.access_token;
-
-            if (metrics) {
-                if (typeof(metrics) == 'string') {
-                    uri += '&metric=' + metrics;
-                } else {
-                    uri += '&metric=' + metrics.join(',');
-                }
-            }
-
-            if (since) {
-                uri += '&since=' + since;
-            }
-
-            if (until) {
-                uri += '&until=' + until;
->>>>>>> 85ae1c92
-            }
-
-            request({
-                method: 'GET',
-                json: true,
-                uri: uri
-<<<<<<< HEAD
-            }, function(err, res, body) {
-                if (err) {
-                    facebook_botkit.log('Could not get labels');
-                    cb(err);
-                } else {
-                    if (body.error) {
-                        facebook_botkit.log('ERROR in getting labels call : ', body.error.message);
-                        cb(body.error);
-                    } else {
-                        facebook_botkit.log('Successfully get labels');
-                        cb(null, body);
-                    }
-                }
-            });
-        },
-        remove_label: function(label_id, cb) {
-            var uri = 'https://' + api_host + '/' + api_version + '/' + label_id + '?access_token=' + configuration.access_token;
-
-            request({
-                method: 'DELETE',
-                json: true,
-                body: {},
-                uri: uri
-            }, function(err, res, body) {
-                if (err) {
-                    facebook_botkit.log('Could not remove label');
-                    cb(err);
-                } else {
-                    if (body.error) {
-                        facebook_botkit.log('ERROR in removing label API call : ', body.error);
-                        cb(body.error);
-                    } else {
-                        facebook_botkit.debug('Successfully remove label', body);
-=======
-            }, function (err, res, body) {
-                if (err) {
-                    facebook_botkit.log('Could not call Facebook Insights API', err);
-                    cb(err);
-                } else {
-                    if (body.error) {
-                        facebook_botkit.log('ERROR in Facebook Insights API call: ', body.error.message);
-                        cb(body.error);
-                    } else {
-                        facebook_botkit.log('Successfully got Facebook Insights API');
->>>>>>> 85ae1c92
-                        cb(null, body);
-                    }
-                }
-            });
-        }
-    };
-<<<<<<< HEAD
+          get_insights: function (metrics, since, until, cb) {
+              var uri = 'https://' + api_host + '/v2.8/me/insights?access_token=' + configuration.access_token;
+
+              if (metrics) {
+                  if (typeof(metrics) == 'string') {
+                      uri += '&metric=' + metrics;
+                  } else {
+                      uri += '&metric=' + metrics.join(',');
+                  }
+              }
+
+              if (since) {
+                  uri += '&since=' + since;
+              }
+
+              if (until) {
+                  uri += '&until=' + until;
+              }
+
+              request({
+                  method: 'GET',
+                  json: true,
+                  uri: uri
+              }, function (err, res, body) {
+                  if (err) {
+                      facebook_botkit.log('Could not call Facebook Insights API', err);
+                      cb(err);
+                  } else {
+                      if (body.error) {
+                          facebook_botkit.log('ERROR in Facebook Insights API call: ', body.error.message);
+                          cb(body.error);
+                      } else {
+                          facebook_botkit.log('Successfully got Facebook Insights API');
+                          cb(null, body);
+                      }
+                  }
+              });
+          }
+      };
 
 
     var handover = {
@@ -1291,8 +1028,274 @@
             });
         }
     };
-=======
->>>>>>> 85ae1c92
+    var broadcast_api = {
+         create_message_creative: function(message, cb) {
+             var uri = 'https://' + api_host + '/' + api_version + '/me/message_creatives?access_token=' + configuration.access_token;
+
+             var messageToBroadcast = {};
+
+             if (typeof(message) == 'string') {
+                 messageToBroadcast.text = message;
+             } else {
+                 messageToBroadcast = message;
+             }
+
+             var body = {
+                 'messages' : [messageToBroadcast]
+             };
+
+             request({
+                 method: 'POST',
+                 json: true,
+                 body: body,
+                 uri: uri
+             }, function(err, res, body) {
+                 if (err) {
+                     facebook_botkit.log('Could not Create a broadcast message');
+                     cb(err);
+                 } else {
+                     if (body.error) {
+                         facebook_botkit.log('ERROR in creating a broadcast message call: ', body.error);
+                         cb(body.error);
+                     } else {
+                         facebook_botkit.debug('Successfully create a broadcast message', body);
+                         cb(null, body);
+                     }
+                 }
+             });
+         },
+         send: function(message_creative_id, custom_label_id,  cb) {
+             var uri = 'https://' + api_host + '/' + api_version + '/me/broadcast_messages?access_token=' + configuration.access_token;
+
+             var body = {
+                 'message_creative_id' : message_creative_id
+             };
+
+             if(custom_label_id) {
+                 body['custom_label_id'] = custom_label_id;
+             }
+
+             request({
+                 method: 'POST',
+                 json: true,
+                 body: body,
+                 uri: uri
+             }, function(err, res, body) {
+                 if (err) {
+                     facebook_botkit.log('Could not send the broadcast message');
+                     cb(err);
+                 } else {
+                     if (body.error) {
+                         facebook_botkit.log('ERROR in sending the broadcast message call : ', body.error);
+                         cb(body.error);
+                     } else {
+                         facebook_botkit.debug('Successfully send the broadcast message', body);
+                         cb(null, body);
+                     }
+                 }
+             });
+         },
+         get_broadcast_metrics: function(broadcast_id, cb) {
+             var uri = 'https://' + api_host + '/' + api_version + '/' + broadcast_id + '/insights/messages_sent?access_token=' + configuration.access_token;
+
+             request({
+                 method: 'GET',
+                 json: true,
+                 uri: uri
+             }, function(err, res, body) {
+                 if (err) {
+                     facebook_botkit.log('Could not send a broadcast message');
+                     cb(err);
+                 } else {
+                     if (body.error) {
+                         facebook_botkit.log('ERROR in getting broadcast metrics call : ', body.error.message);
+                         cb(body.error);
+                     } else {
+                         facebook_botkit.log('Successfully get broadcast metrics ');
+                         cb(null, body);
+                     }
+                 }
+             });
+         },
+         create_label: function(name, cb) {
+             var uri = 'https://' + api_host + '/' + api_version + '/me/custom_labels?access_token=' + configuration.access_token;
+
+             var body = {
+                 'name' : name
+             };
+
+             request({
+                 method: 'POST',
+                 json: true,
+                 body: body,
+                 uri: uri
+             }, function(err, res, body) {
+                 if (err) {
+                     facebook_botkit.log('Could not create label to target broadcast messages');
+                     cb(err);
+                 } else {
+                     if (body.error) {
+                         facebook_botkit.log('ERROR in creating label to target broadcast messages call : ', body.error);
+                         cb(body.error);
+                     } else {
+                         facebook_botkit.debug('Successfully create label to target broadcast messages', body);
+                         cb(null, body);
+                     }
+                 }
+             });
+         },
+         add_user_to_label: function(user, label_id, cb) {
+             var uri = 'https://' + api_host + '/' + api_version + '/' + label_id + '/label?access_token=' + configuration.access_token;
+
+             var body = {
+                 'user' : user
+             };
+
+             request({
+                 method: 'POST',
+                 json: true,
+                 body: body,
+                 uri: uri
+             }, function(err, res, body) {
+                 if (err) {
+                     facebook_botkit.log('Could not add a user to a label');
+                     cb(err);
+                 } else {
+                     if (body.error) {
+                         facebook_botkit.log('ERROR in adding a user to a label API call : ', body.error);
+                         cb(body.error);
+                     } else {
+                         facebook_botkit.debug('Successfully add a user to a label', body);
+                         cb(null, body);
+                     }
+                 }
+             });
+         },
+         remove_user_from_label: function(user, label_id, cb) {
+             var uri = 'https://' + api_host + '/' + api_version + '/' + label_id + '/label?access_token=' + configuration.access_token;
+
+             var body = {
+                 'user' : user
+             };
+
+             request({
+                 method: 'DELETE',
+                 json: true,
+                 body: body,
+                 uri: uri
+             }, function(err, res, body) {
+                 if (err) {
+                     facebook_botkit.log('Could not remove a user from a label');
+                     cb(err);
+                 } else {
+                     if (body.error) {
+                         facebook_botkit.log('ERROR in removing a user from a label API call : ', body.error);
+                         cb(body.error);
+                     } else {
+                         facebook_botkit.debug('Successfully remove a user from a label', body);
+                         cb(null, body);
+                     }
+                 }
+             });
+         },
+         get_labels_by_user: function(user, cb) {
+             var uri = 'https://' + api_host + '/' + api_version + '/' + user + '/custom_labels?access_token=' + configuration.access_token;
+
+             request({
+                 method: 'GET',
+                 json: true,
+                 uri: uri
+             }, function(err, res, body) {
+                 if (err) {
+                     facebook_botkit.log('Could not get user associated labels');
+                     cb(err);
+                 } else {
+                     if (body.error) {
+                         facebook_botkit.log('ERROR in getting user associated labels API call : ', body.error.message);
+                         cb(body.error);
+                     } else {
+                         facebook_botkit.log('Successfully get user associated labels');
+                         cb(null, body);
+                     }
+                 }
+             });
+         },
+         get_label_details: function(label_id, fields, cb) {
+             var uri = 'https://' + api_host + '/' + api_version + '/' + label_id + '?access_token=' + configuration.access_token;
+
+             if (fields && fields.length > 0) {
+                uri += '&fields=' + fields.join(",");
+             }
+
+             request({
+                 method: 'GET',
+                 json: true,
+                 uri: uri
+             }, function(err, res, body) {
+                 if (err) {
+                     facebook_botkit.log('Could not get label details');
+                     cb(err);
+                 } else {
+                     if (body.error) {
+                         facebook_botkit.log('ERROR in getting label details call : ', body.error.message);
+                         cb(body.error);
+                     } else {
+                         facebook_botkit.log('Successfully get label details');
+                         cb(null, body);
+                     }
+                 }
+             });
+         },
+         get_all_labels: function(fields, cb) {
+             var uri = 'https://' + api_host + '/' + api_version + '/me/custom_labels?access_token=' + configuration.access_token;
+
+             if (fields && fields.length > 0) {
+                 uri += '&fields=' + fields.join(",");
+             }
+
+             request({
+                 method: 'GET',
+                 json: true,
+                 uri: uri
+             }, function(err, res, body) {
+                 if (err) {
+                     facebook_botkit.log('Could not get labels');
+                     cb(err);
+                 } else {
+                     if (body.error) {
+                         facebook_botkit.log('ERROR in getting labels call : ', body.error.message);
+                         cb(body.error);
+                     } else {
+                         facebook_botkit.log('Successfully get labels');
+                         cb(null, body);
+                     }
+                 }
+             });
+         },
+         remove_label: function(label_id, cb) {
+             var uri = 'https://' + api_host + '/' + api_version + '/' + label_id + '?access_token=' + configuration.access_token;
+
+             request({
+                 method: 'DELETE',
+                 json: true,
+                 body: {},
+                 uri: uri
+             }, function(err, res, body) {
+                 if (err) {
+                     facebook_botkit.log('Could not remove label');
+                     cb(err);
+                 } else {
+                     if (body.error) {
+                         facebook_botkit.log('ERROR in removing label API call : ', body.error);
+                         cb(body.error);
+                     } else {
+                         facebook_botkit.debug('Successfully remove label', body);
+                         cb(null, body);
+                     }
+                 }
+             });
+         }
+     };
 
 
     facebook_botkit.api = {
@@ -1302,12 +1305,9 @@
         'attachment_upload': attachment_upload_api,
         'nlp': nlp,
         'tags': tags,
-<<<<<<< HEAD
         'handover': handover,
         'broadcast': broadcast_api
-=======
         'insights': insights_api
->>>>>>> 85ae1c92
     };
 
 
