/**
 * This is a module that makes a bot
 * It expects to receive messages via the botkit.receiveMessage function
 * These messages are expected to match Slack's message format.
 **/
var mustache = require('mustache');
var simple_storage = require(__dirname + '/storage/simple_storage.js');
var ConsoleLogger = require(__dirname + '/console_logger.js');
var LogLevels = ConsoleLogger.LogLevels;
var ware = require('ware');
var pro_features = require('./Pro.js');

function Botkit(configuration) {
    var botkit = {
        events: {}, // this will hold event handlers
        config: {}, // this will hold the configuration
        tasks: [],
        taskCount: 0,
        convoCount: 0,
        memory_store: {
            users: {},
            channels: {},
            teams: {},
        }
    };

    botkit.utterances = {
        yes: new RegExp(/^(yes|yea|yup|yep|ya|sure|ok|y|yeah|yah)/i),
        no: new RegExp(/^(no|nah|nope|n)/i),
    };

    // define some middleware points where custom functions
    // can plug into key points of botkits process
    botkit.middleware = {
        send: ware(),
        receive: ware(),
        spawn: ware(),
    };


    function Conversation(task, message) {

        this.messages = [];
        this.sent = [];
        this.transcript = [];

        this.events = {};

        this.vars = {};

        this.topics = {};
        this.topic = null;

        this.status = 'new';
        this.task = task;
        this.source_message = message;
        this.handler = null;
        this.responses = {};
        this.capture_options = {};
        this.startTime = new Date();
        this.lastActive = new Date();

        this.capture = function(response) {
            var capture_key = this.sent[this.sent.length - 1].text;

            if (response.text) {
                response.text = response.text.trim();
            } else {
                response.text = '';
            }

            if (this.capture_options.key) {
                capture_key = this.capture_options.key;
            }

            // capture the question that was asked
            // if text is an array, get 1st
            if (typeof(this.sent[this.sent.length - 1].text) == 'string') {
                response.question = this.sent[this.sent.length - 1].text;
            } else if (Array.isArray(this.sent[this.sent.length - 1])) {
                response.question = this.sent[this.sent.length - 1].text[0];
            } else {
                response.question = '';
            }

            if (this.capture_options.multiple) {
                if (!this.responses[capture_key]) {
                    this.responses[capture_key] = [];
                }
                this.responses[capture_key].push(response);
            } else {
                this.responses[capture_key] = response;
            }

        };

        this.handle = function(message) {

            this.lastActive = new Date();
            this.transcript.push(message);
            botkit.debug('HANDLING MESSAGE IN CONVO', message);
            // do other stuff like call custom callbacks
            if (this.handler) {
                this.capture(message);

                // if the handler is a normal function, just execute it!
                // NOTE: anyone who passes in their own handler has to call
                // convo.next() to continue after completing whatever it is they want to do.
                if (typeof(this.handler) == 'function') {
                    this.handler(message, this);
                } else {
                    // handle might be a mapping of keyword to callback.
                    // lets see if the message matches any of the keywords
                    var patterns = this.handler;
                    for (var p = 0; p < patterns.length; p++) {
                        if (patterns[p].pattern && botkit.hears_test([patterns[p].pattern], message)) {
                            patterns[p].callback(message, this);
                            return;
                        }
                    }

                    // none of the messages matched! What do we do?
                    // if a default exists, fire it!
                    for (var p = 0; p < patterns.length; p++) {
                        if (patterns[p].default) {
                            patterns[p].callback(message, this);
                            return;
                        }
                    }

                }
            } else {
                // do nothing
            }
        };

        this.activate = function() {
            this.status = 'active';
        };

        /**
         * active includes both ACTIVE and ENDING
         * in order to allow the timeout end scripts to play out
         **/
        this.isActive = function() {
            return (this.status == 'active' || this.status == 'ending');
        };

        this.deactivate = function() {
            this.status = 'inactive';
        };

        this.say = function(message) {
            this.addMessage(message);
        };

        this.sayFirst = function(message) {
            if (typeof(message) == 'string') {
                message = {
                    text: message,
                    channel: this.source_message.channel,
                };
            } else {
                message.channel = this.source_message.channel;
            }
            this.messages.unshift(message);
        };


        this.on = function(event, cb) {
            botkit.debug('Setting up a handler for', event);
            var events = event.split(/\,/g);
            for (var e in events) {
                if (!this.events[events[e]]) {
                    this.events[events[e]] = [];
                }
                this.events[events[e]].push(cb);
            }
            return this;
        };

        this.trigger = function(event, data) {
            if (this.events[event]) {
                for (var e = 0; e < this.events[event].length; e++) {
                    var res = this.events[event][e].apply(this, data);
                    if (res === false) {
                        return;
                    }
                }
            } else {
                botkit.debug('No handler for', event);
            }
        };

        // proceed to the next message after waiting for an answer
        this.next = function() {
            this.handler = null;
        };

        this.repeat = function() {
            if (this.sent.length) {
                this.messages.push(this.sent[this.sent.length - 1]);
            } else {
                // console.log('TRIED TO REPEAT, NOTHING TO SAY');
            }
        };

        this.silentRepeat = function() {
            return;
        };

        this.addQuestion = function(message, cb, capture_options, topic) {
            if (typeof(message) == 'string') {
                message = {
                    text: message,
                    channel: this.source_message.channel
                };
            } else {
                message.channel = this.source_message.channel;
            }

            if (capture_options) {
                message.capture_options = capture_options;
            }

            message.handler = cb;
            this.addMessage(message, topic);
        };


        this.ask = function(message, cb, capture_options) {
            this.addQuestion(message, cb, capture_options, this.topic || 'default');
        };

        this.addMessage = function(message, topic) {
            if (!topic) {
                topic = this.topic;
            }
            if (typeof(message) == 'string') {
                message = {
                    text: message,
                    channel: this.source_message.channel,
                };
            } else {
                message.channel = this.source_message.channel;
            }

            if (!this.topics[topic]) {
                this.topics[topic] = [];
            }
            this.topics[topic].push(message);

            // this is the current topic, so add it here as well
            if (this.topic == topic) {
                this.messages.push(message);
            }
        };

        this.changeTopic = function(topic) {
            this.topic = topic;

            if (!this.topics[topic]) {
                this.topics[topic] = [];
            }
            this.messages = this.topics[topic].slice();

            this.handler = null;
        };

        this.combineMessages = function(messages) {
            if (!messages) {
                return '';
            };
            if (messages.length > 1) {
                var txt = [];
                var last_user = null;
                var multi_users = false;
                last_user = messages[0].user;
                for (var x = 0; x < messages.length; x++) {
                    if (messages[x].user != last_user) {
                        multi_users = true;
                    }
                }
                last_user = '';
                for (var x = 0; x < messages.length; x++) {
                    if (multi_users && messages[x].user != last_user) {
                        last_user = messages[x].user;
                        if (txt.length) {
                            txt.push('');
                        }
                        txt.push('<@' + messages[x].user + '>:');
                    }
                    txt.push(messages[x].text);
                }
                return txt.join('\n');
            } else {
                if (messages.length) {
                    return messages[0].text;
                } else {
                    return messages.text;
                }
            }
        };

        this.getResponses = function() {

            var res = {};
            for (var key in this.responses) {

                res[key] = {
                    question: this.responses[key].length ?
                     this.responses[key][0].question : this.responses[key].question,
                    key: key,
                    answer: this.extractResponse(key),
                };
            }
            return res;
        };

        this.getResponsesAsArray = function() {

            var res = [];
            for (var key in this.responses) {

                res.push({
                    question: this.responses[key].length ?
                     this.responses[key][0].question : this.responses[key].question,
                    key: key,
                    answer: this.extractResponse(key),
                });
            }
            return res;
        };


        this.extractResponses = function() {

            var res = {};
            for (var key in this.responses) {
                res[key] = this.extractResponse(key);
            }
            return res;
        };

        this.extractResponse = function(key) {
            return this.combineMessages(this.responses[key]);
        };

        this.replaceTokens = function(text) {

            var vars = {
                identity: this.task.bot.identity,
                responses: this.extractResponses(),
                origin: this.task.source_message,
                vars: this.vars,
            };

            var rendered = '';

            try {
                rendered = mustache.render(text, vars);
            } catch (err) {
                botkit.log('Error in message template. Mustache failed with error: ', err);
                rendered = text;
            };

            return rendered;
        };

        this.stop = function(status) {
            this.handler = null;
            this.messages = [];
            this.status = status || 'stopped';
            botkit.debug('Conversation is over!');
            this.task.conversationEnded(this);
        };

        this.tick = function() {
            var now = new Date();

            if (this.isActive()) {
                if (this.handler) {
                    // check timeout!
                    // how long since task started?
                    var duration = (now.getTime() - this.task.startTime.getTime());
                    // how long since last active?
                    var lastActive = (now.getTime() - this.lastActive.getTime());

                    if (this.task.timeLimit && // has a timelimit
                        (duration > this.task.timeLimit) && // timelimit is up
                        (lastActive > this.task.timeLimit) // nobody has typed for 60 seconds at least
                    ) {

                        if (this.topics.timeout) {
                            this.status = 'ending';
                            this.changeTopic('timeout');
                        } else {
                            this.stop('timeout');
                        }
                    }
                    // otherwise do nothing
                } else {
                    if (this.messages.length) {
                        if (typeof(this.messages[0].timestamp) == 'undefined' ||
                            this.messages[0].timestamp <= now.getTime()) {
                            var message = this.messages.shift();
                            //console.log('HANDLING NEW MESSAGE',message);
                            // make sure next message is delayed appropriately
                            if (this.messages.length && this.messages[0].delay) {
                                this.messages[0].timestamp = now.getTime() + this.messages[0].delay;
                            }
                            if (message.handler) {
                                //console.log(">>>>>> SET HANDLER IN TICK");
                                this.handler = message.handler;
                            } else {
                                this.handler = null;
                                //console.log(">>>>>>> CLEARING HANDLER BECAUSE NO HANDLER NEEDED");
                            }
                            if (message.capture_options) {
                                this.capture_options = message.capture_options;
                            } else {
                                this.capture_options = {};
                            }

                            this.sent.push(message);
                            this.transcript.push(message);
                            this.lastActive = new Date();

                            // is there any text?
                            // or an attachment? (facebook)
                            // or multiple attachments (slack)
                            if (message.text || message.attachments || message.attachment) {

                                // clone this object so as not to modify source
                                var outbound = JSON.parse(JSON.stringify(message));

                                if (typeof(message.text) == 'string') {
                                    outbound.text = this.replaceTokens(message.text);
                                } else if (message.text) {
                                    outbound.text = this.replaceTokens(
                                        message.text[Math.floor(Math.random() * message.text.length)]
                                    );
                                }

                                if (this.messages.length && !message.handler) {
                                    outbound.continue_typing = true;
                                }

                                if (typeof(message.attachments) == 'function') {
                                    outbound.attachments = message.attachments(this);
                                }

                                this.task.bot.reply(this.source_message, outbound, function(err) {
                                    if (err) {
                                        botkit.log('An error occurred while sending a message: ', err);
                                    }
                                });
                            }
                            if (message.action) {
                                if (typeof(message.action) == 'function') {
                                    message.action(this);
                                } else if (message.action == 'repeat') {
                                    this.repeat();
                                } else if (message.action == 'wait') {
                                    this.silentRepeat();
                                } else if (message.action == 'stop') {
                                    this.stop();
                                } else if (message.action == 'timeout') {
                                    this.stop('timeout');
                                } else if (this.topics[message.action]) {
                                    this.changeTopic(message.action);
                                }
                            }
                        } else {
                            //console.log('Waiting to send next message...');
                        }

                        // end immediately instad of waiting til next tick.
                        // if it hasn't already been ended by a message action!
                        if (this.isActive() && !this.messages.length && !this.handler) {
                            this.status = 'completed';
                            botkit.debug('Conversation is over!');
                            this.task.conversationEnded(this);
                        }

                    } else if (this.sent.length) { // sent at least 1 message
                        this.status = 'completed';
                        botkit.debug('Conversation is over!');
                        this.task.conversationEnded(this);
                    }
                }
            }
        };

        botkit.debug('CREATED A CONVO FOR', this.source_message.user, this.source_message.channel);
        this.changeTopic('default');
    };

    function Task(bot, message, botkit) {

        this.convos = [];
        this.botkit = botkit;
        this.bot = bot;

        this.events = {};
        this.source_message = message;
        this.status = 'active';
        this.startTime = new Date();

        this.isActive = function() {
            return this.status == 'active';
        };

        this.startConversation = function(message) {
            var convo = new Conversation(this, message);
            convo.id = botkit.convoCount++;

            botkit.log('>   [Start] ', convo.id, ' Conversation with ', message.user, 'in', message.channel);

            convo.activate();
            this.convos.push(convo);
            this.trigger('conversationStarted', [convo]);
            return convo;
        };

        this.conversationEnded = function(convo) {
            botkit.log('>   [End] ', convo.id, ' Conversation with ',
                       convo.source_message.user, 'in', convo.source_message.channel);
            this.trigger('conversationEnded', [convo]);
            convo.trigger('end', [convo]);
            var actives = 0;
            for (var c = 0; c < this.convos.length; c++) {
                if (this.convos[c].isActive()) {
                    actives++;
                }
            }
            if (actives == 0) {
                this.taskEnded();
            }

        };

        this.endImmediately = function(reason) {

            for (var c = 0; c < this.convos.length; c++) {
                if (this.convos[c].isActive()) {
                    this.convos[c].stop(reason || 'stopped');
                }
            }

        };

        this.taskEnded = function() {
            botkit.log('[End] ', this.id, ' Task for ',
                this.source_message.user, 'in', this.source_message.channel);

            this.status = 'completed';
            this.trigger('end', [this]);

        };

        this.on = function(event, cb) {
            botkit.debug('Setting up a handler for', event);
            var events = event.split(/\,/g);
            for (var e in events) {
                if (!this.events[events[e]]) {
                    this.events[events[e]] = [];
                }
                this.events[events[e]].push(cb);
            }
            return this;
        };

        this.trigger = function(event, data) {
            if (this.events[event]) {
                for (var e = 0; e < this.events[event].length; e++) {
                    var res = this.events[event][e].apply(this, data);
                    if (res === false) {
                        return;
                    }
                }
            } else {
                botkit.debug('No handler for', event);
            }
        };


        this.getResponsesByUser = function() {

            var users = {};

            // go through all conversations
            // extract normalized answers
            for (var c = 0; c < this.convos.length; c++) {

                var user = this.convos[c].source_message.user;
                users[this.convos[c].source_message.user] = {};
                var convo = this.convos[c];
                users[user] = convo.extractResponses();
            }

            return users;

        };

        this.getResponsesBySubject = function() {
            var answers = {};

            // go through all conversations
            // extract normalized answers
            for (var c = 0; c < this.convos.length; c++) {
                var convo = this.convos[c];

                for (var key in convo.responses) {
                    if (!answers[key]) {
                        answers[key] = {};
                    }
                    answers[key][convo.source_message.user] = convo.extractResponse(key);
                }
            }

            return answers;
        };

        this.tick = function() {

            for (var c = 0; c < this.convos.length; c++) {
                if (this.convos[c].isActive()) {
                    this.convos[c].tick();
                }
            }
        };
    };

    botkit.storage = {
        teams: {
            get: function(team_id, cb) {
                cb(null, botkit.memory_store.teams[team_id]);
            },
            save: function(team, cb) {
                botkit.log('Warning: using temporary storage. Data will be lost when process restarts.');
                if (team.id) {
                    botkit.memory_store.teams[team.id] = team;
                    cb(null, team.id);
                } else {
                    cb('No ID specified');
                }
            },
            all: function(cb) {
                cb(null, botkit.memory_store.teams);
            }
        },
        users: {
            get: function(user_id, cb) {
                cb(null, botkit.memory_store.users[user_id]);
            },
            save: function(user, cb) {
                botkit.log('Warning: using temporary storage. Data will be lost when process restarts.');
                if (user.id) {
                    botkit.memory_store.users[user.id] = user;
                    cb(null, user.id);
                } else {
                    cb('No ID specified');
                }
            },
            all: function(cb) {
                cb(null, botkit.memory_store.users);
            }
        },
        channels: {
            get: function(channel_id, cb) {
                cb(null, botkit.memory_store.channels[channel_id]);
            },
            save: function(channel, cb) {
                botkit.log('Warning: using temporary storage. Data will be lost when process restarts.');
                if (channel.id) {
                    botkit.memory_store.channels[channel.id] = channel;
                    cb(null, channel.id);
                } else {
                    cb('No ID specified');
                }
            },
            all: function(cb) {
                cb(null, botkit.memory_store.channels);
            }
        }
    };


    /**
     * hears_regexp - default string matcher uses regular expressions
     *
     * @param  {array}  tests    patterns to match
     * @param  {object} message message object with various fields
     * @return {boolean}        whether or not a pattern was matched
     */
    botkit.hears_regexp = function(tests, message) {
        for (var t = 0; t < tests.length; t++) {
            if (message.text) {

                // the pattern might be a string to match (including regular expression syntax)
                // or it might be a prebuilt regular expression
                var test;
                if (typeof(tests[t]) == 'string') {
                    test = new RegExp(tests[t], 'i');
                } else {
                    test = tests[t];
                }

                var match = message.text.match(test);
                if (message.text.match(test)) {
                    message.match = match;
                    return true;
                }
            }
        }
        return false;
    };


    /**
     * changeEars - change the default matching function
     *
     * @param  {function} new_test a function that accepts (tests, message) and returns a boolean
     */
    botkit.changeEars = function(new_test) {
        botkit.hears_test = new_test;
    };


    botkit.hears = function(keywords, events, middleware_or_cb, cb) {

        // the third parameter is EITHER a callback handler
        // or a middleware function that redefines how the hear works
        var test_function = botkit.hears_test;
        if (cb) {
            test_function = middleware_or_cb;
        } else {
            cb = middleware_or_cb;
        }

        if (typeof(keywords) == 'string') {
            keywords = [keywords];
        }
        if (typeof(events) == 'string') {
            events = events.split(/\,/g);
        }

        for (var e = 0; e < events.length; e++) {
            (function(keywords, test_function) {
                botkit.on(events[e], function(bot, message) {
                    if (test_function(keywords, message)) {
                        botkit.debug('I HEARD', keywords);
                        cb.apply(this, [bot, message]);
                        return false;
                    }
                });
            })(keywords, test_function);
        }

        return this;
    };

    botkit.on = function(event, cb) {
        botkit.debug('Setting up a handler for', event);
        var events = (typeof(event) == 'string') ? event.split(/\,/g) : event;

        for (var e in events) {
            if (!this.events[events[e]]) {
                this.events[events[e]] = [];
            }
            this.events[events[e]].push(cb);
        }
        return this;
    };

    botkit.trigger = function(event, data) {
        if (this.events[event]) {
            for (var e = 0; e < this.events[event].length; e++) {
                var res = this.events[event][e].apply(this, data);
                if (res === false) {
                    return;
                }
            }
        } else {
            botkit.debug('No handler for', event);
        }
    };

    botkit.startConversation = function(bot, message, cb) {
        botkit.startTask(bot, message, function(task, convo) {
            cb(null, convo);
        });
    };

    botkit.defineBot = function(unit) {
        if (typeof(unit) != 'function') {
            throw new Error('Bot definition must be a constructor function');
        }
        this.worker = unit;
    };

    botkit.spawn = function(config, cb) {
        var worker = new this.worker(this, config);

        botkit.middleware.spawn.run(worker, function(err, worker) {

            // mutate the worker so that we can call middleware
            worker.say = function(message, cb) {
                botkit.middleware.send.run(worker, message, function(err, worker, message) {
                    worker.send(message, cb);
                });
            };

            if (cb) { cb(worker); }
        });

<<<<<<< HEAD
=======
        botkit.middleware.spawn.run(worker, function(err, worker, message) {

            if (cb) { cb(worker); }

        });

>>>>>>> 7a2c61c1
        return worker;
    };

    botkit.startTicking = function() {
        if (!botkit.tickInterval) {
            // set up a once a second tick to process messages
            botkit.tickInterval = setInterval(function() {
                botkit.tick();
            }, 1000);
        }
    };

    botkit.shutdown = function() {
        if (botkit.tickInterval) {
            clearInterval(botkit.tickInterval);
        }
    };

    botkit.startTask = function(bot, message, cb) {


        var task = new Task(bot, message, this);

        task.id = botkit.taskCount++;
        botkit.log('[Start] ', task.id, ' Task for ', message.user, 'in', message.channel);

        var convo = task.startConversation(message);

        this.tasks.push(task);

        if (cb) {
            cb(task, convo);
        } else {
            return task;
        }

    };

    botkit.receiveMessage = function(bot, message) {
        botkit.middleware.receive.run(bot, message, function(err, bot, message) {
            if (err) {
                botkit.log('ERROR IN RECEIVE MIDDLEWARE: ', err);
            } else {
                botkit.debug('RECEIVED MESSAGE');
                bot.findConversation(message, function(convo) {
                    if (convo) {
                        convo.handle(message);
                    } else {
                        botkit.trigger('message_received', [bot, message]);
                    }
                });
            }
        });
    };

    botkit.tick = function() {
        for (var t = 0; t < botkit.tasks.length; t++) {
            botkit.tasks[t].tick();
        }
        for (var t = botkit.tasks.length - 1; t >= 0; t--) {
            if (!botkit.tasks[t].isActive()) {
                botkit.tasks.splice(t, 1);
            }
        }


        this.trigger('tick', []);

    };


    /**
     * Define a default worker bot. This function should be customized outside
     * of Botkit and passed in as a parameter by the developer
     **/
    botkit.worker = function(botkit, config) {
        this.botkit = botkit;
        this.config = config;

        this.say = function(message, cb) {
            botkit.debug('SAY:', message);
        };

        this.replyWithQuestion = function(message, question, cb) {

            botkit.startConversation(message, function(convo) {
                convo.ask(question, cb);
            });

        };

        this.reply = function(src, resp) {
            botkit.debug('REPLY:', resp);
        };


        this.findConversation = function(message, cb) {
            botkit.debug('DEFAULT FIND CONVO');
            cb(null);
        };
    };

    botkit.config = configuration;

    if (!configuration.logLevel) {
        if (configuration.debug) {
            configuration.logLevel = 'debug';
        } else if (configuration.log === false) {
            configuration.logLevel = 'error';
        } else {
            configuration.logLevel = 'info';
        }
    }

    if (configuration.logger) {
        if (typeof configuration.logger.log === 'function') {
            botkit.logger = configuration.logger;
        } else {
            throw new Error('Logger object does not have a `log` method!');
        }
    } else {
        botkit.logger = ConsoleLogger(console, configuration.logLevel);
    }

    botkit.log = function() {
        botkit.log.info.apply(botkit.log, arguments);
    };
    Object.keys(LogLevels).forEach(function(level) {
        botkit.log[level] = botkit.logger.log.bind(botkit.logger, level);
    });
    botkit.debug = botkit.log.debug;

    if (configuration.storage) {
        if (
            configuration.storage.teams &&
            configuration.storage.teams.get &&
            configuration.storage.teams.save &&

            configuration.storage.users &&
            configuration.storage.users.get &&
            configuration.storage.users.save &&

            configuration.storage.channels &&
            configuration.storage.channels.get &&
            configuration.storage.channels.save
        ) {
            botkit.log('** Using custom storage system.');
            botkit.storage = configuration.storage;
        } else {
            throw new Error('Storage object does not have all required methods!');
        }
    } else if (configuration.json_file_store) {
        botkit.log('** Using simple storage. Saving data to ' + configuration.json_file_store);
        botkit.storage = simple_storage({path: configuration.json_file_store});
    } else {
        botkit.log('** No persistent storage method specified! Data may be lost when process shuts down.');
    }

    // set the default set of ears to use the regular expression matching
    botkit.changeEars(botkit.hears_regexp);


    // upgrade botkit with optional pro features!
    pro_features(botkit);

    return botkit;
}

module.exports = Botkit;<|MERGE_RESOLUTION|>--- conflicted
+++ resolved
@@ -802,28 +802,18 @@
 
     botkit.spawn = function(config, cb) {
         var worker = new this.worker(this, config);
-
-        botkit.middleware.spawn.run(worker, function(err, worker) {
-
-            // mutate the worker so that we can call middleware
-            worker.say = function(message, cb) {
-                botkit.middleware.send.run(worker, message, function(err, worker, message) {
-                    worker.send(message, cb);
-                });
-            };
+        // mutate the worker so that we can call middleware
+        worker.say = function(message, cb) {
+            botkit.middleware.send.run(worker, message, function(err, worker, message) {
+                worker.send(message, cb);
+            });
+        };
+        botkit.middleware.spawn.run(worker, function(err, worker, message) {
 
             if (cb) { cb(worker); }
+
         });
 
-<<<<<<< HEAD
-=======
-        botkit.middleware.spawn.run(worker, function(err, worker, message) {
-
-            if (cb) { cb(worker); }
-
-        });
-
->>>>>>> 7a2c61c1
         return worker;
     };
 
