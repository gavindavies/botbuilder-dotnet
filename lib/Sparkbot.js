--- conflicted
+++ resolved
@@ -167,24 +167,14 @@
 
     controller.handleWebhookPayload = function(req, res, bot) {
 
-<<<<<<< HEAD
         if (controller.config.secret) {
             var signature = req.headers['x-spark-signature'];
-            var crypto = require('crypto');
             var hash = crypto.createHmac('sha1', controller.config.secret).update(JSON.stringify(req.body)).digest('hex');
 
             if (signature != hash) {
                 console.error('WARNING: Webhook received message with invalid signature. Potential malicious behavior!');
                 return false;
             }
-=======
-        var signature = req.headers['x-spark-signature'];
-        var hash = crypto.createHmac('sha1', controller.config.secret).update(JSON.stringify(req.body)).digest('hex');
-
-        if (signature != hash) {
-            console.error('WARNING: Webhook received message with invalid signature. Potential malicious behavior!');
-            return false;
->>>>>>> e1f55d65
         }
 
         if (req.body.resource == 'messages' && req.body.event == 'created') {
