--- conflicted
+++ resolved
@@ -784,11 +784,7 @@
         /// or threads to receive notice of cancellation.</param>
         /// <returns>A task that represents the work queued to execute.</returns>
         /// <remarks>If the task completes successfully, the result contains the raw signin link.</remarks>
-<<<<<<< HEAD
-        public virtual async Task<string> GetOauthSignInLinkAsync(ITurnContext turnContext, AppCredentials oAuthAppCredentials, string connectionName, string userId, string finalRedirect = null, CancellationToken cancellationToken = default(CancellationToken))
-=======
-        public virtual async Task<string> GetOauthSignInLinkAsync(ITurnContext turnContext, string connectionName, string userId, string finalRedirect = null, CancellationToken cancellationToken = default)
->>>>>>> 1e602502
+        public virtual async Task<string> GetOauthSignInLinkAsync(ITurnContext turnContext, AppCredentials oAuthAppCredentials, string connectionName, string userId, string finalRedirect = null, CancellationToken cancellationToken = default)
         {
             BotAssert.ContextNotNull(turnContext);
 
@@ -851,11 +847,7 @@
         /// <param name="cancellationToken">A cancellation token that can be used by other objects
         /// or threads to receive notice of cancellation.</param>
         /// <returns>A task that represents the work queued to execute.</returns>
-<<<<<<< HEAD
-        public virtual async Task SignOutUserAsync(ITurnContext turnContext, AppCredentials oAuthAppCredentials, string connectionName = null, string userId = null, CancellationToken cancellationToken = default(CancellationToken))
-=======
-        public virtual async Task SignOutUserAsync(ITurnContext turnContext, string connectionName = null, string userId = null, CancellationToken cancellationToken = default)
->>>>>>> 1e602502
+        public virtual async Task SignOutUserAsync(ITurnContext turnContext, AppCredentials oAuthAppCredentials, string connectionName = null, string userId = null, CancellationToken cancellationToken = default)
         {
             BotAssert.ContextNotNull(turnContext);
 
@@ -891,11 +883,7 @@
         /// <param name="includeFilter">Optional comma separated list of connection's to include. Blank will return token status for all configured connections.</param>
         /// <param name="cancellationToken">The async operation cancellation token.</param>
         /// <returns>Array of TokenStatus.</returns>
-<<<<<<< HEAD
-        public virtual async Task<TokenStatus[]> GetTokenStatusAsync(ITurnContext context, AppCredentials oAuthAppCredentials, string userId, string includeFilter = null, CancellationToken cancellationToken = default(CancellationToken))
-=======
-        public virtual async Task<TokenStatus[]> GetTokenStatusAsync(ITurnContext context, string userId, string includeFilter = null, CancellationToken cancellationToken = default)
->>>>>>> 1e602502
+        public virtual async Task<TokenStatus[]> GetTokenStatusAsync(ITurnContext context, AppCredentials oAuthAppCredentials, string userId, string includeFilter = null, CancellationToken cancellationToken = default)
         {
             BotAssert.ContextNotNull(context);
 
@@ -932,11 +920,7 @@
         /// <param name="userId">The user Id for which tokens are retrieved. If passing in null the userId is taken from the Activity in the ITurnContext.</param>
         /// <param name="cancellationToken">The async operation cancellation token.</param>
         /// <returns>Dictionary of resourceUrl to the corresponding TokenResponse.</returns>
-<<<<<<< HEAD
-        public virtual async Task<Dictionary<string, TokenResponse>> GetAadTokensAsync(ITurnContext context, AppCredentials oAuthAppCredentials, string connectionName, string[] resourceUrls, string userId = null, CancellationToken cancellationToken = default(CancellationToken))
-=======
-        public virtual async Task<Dictionary<string, TokenResponse>> GetAadTokensAsync(ITurnContext context, string connectionName, string[] resourceUrls, string userId = null, CancellationToken cancellationToken = default)
->>>>>>> 1e602502
+        public virtual async Task<Dictionary<string, TokenResponse>> GetAadTokensAsync(ITurnContext context, AppCredentials oAuthAppCredentials, string connectionName, string[] resourceUrls, string userId = null, CancellationToken cancellationToken = default)
         {
             BotAssert.ContextNotNull(context);
 
