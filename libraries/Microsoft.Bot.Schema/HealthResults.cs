﻿// Copyright (c) Microsoft Corporation. All rights reserved.
// Licensed under the MIT License.

using Newtonsoft.Json;

namespace Microsoft.Bot.Schema
{
    /// <summary>
<<<<<<< HEAD
    /// Defines health check result values.
=======
    /// Defines the structure that is returned as the result of a health check on the bot.
    /// The health check is sent to the bot as an InvokeActivity and this class along with <see cref="HealthCheckResponse"/> defines the structure of the body of the response.
>>>>>>> 2095b2a2
    /// </summary>
    public class HealthResults
    {
        /// <summary>
<<<<<<< HEAD
        /// Gets or sets a value indicating whether the health check is success.
        /// </summary>
=======
        /// Gets or sets a value indicating whether the health check has succeeded and the bot is healthy.
        /// </summary>
        /// <value>A boolean value indicating health status.</value>
>>>>>>> 2095b2a2
        [JsonProperty(PropertyName = "success")]
#pragma warning disable SA1609 // Property documentation should have value
        public bool Success { get; set; }
#pragma warning restore SA1609 // Property documentation should have value

        /// <summary>
<<<<<<< HEAD
        /// Gets or sets the authorization property of a health result.
        /// </summary>
=======
        /// Gets or sets a value that is exactly the same as the Authorization header that would have been added to an HTTP POST back.
        /// </summary>
        /// <value>An Authorization header value.</value>
>>>>>>> 2095b2a2
        [JsonProperty(PropertyName = "authorization")]
#pragma warning disable SA1609 // Property documentation should have value
        public string Authorization { get; set; }
#pragma warning restore SA1609 // Property documentation should have value

        /// <summary>
<<<<<<< HEAD
        /// Gets or sets the user agent of a health result.
        /// </summary>
=======
        /// Gets or sets a value that is exactly the same as the User-Agent header that would have been added to an HTTP POST back.
        /// </summary>
        /// <value>A User-Agent header value.</value>
>>>>>>> 2095b2a2
        [JsonProperty(PropertyName = "user-agent")]
#pragma warning disable SA1609 // Property documentation should have value
        public string UserAgent { get; set; }
#pragma warning restore SA1609 // Property documentation should have value

        /// <summary>
<<<<<<< HEAD
        /// Gets or sets the collection of messages of a health result.
        /// </summary>
=======
        /// Gets or sets informational messages that can be optionally included in the health check response.
        /// </summary>
        /// <value>An array of informational message strings.</value>
>>>>>>> 2095b2a2
        [JsonProperty(PropertyName = "messages")]
#pragma warning disable CA1819 // Properties should not return arrays (we can't change this without breaking binary compat).
#pragma warning disable SA1609 // Property documentation should have value
        public string[] Messages { get; set; }
#pragma warning restore SA1609 // Property documentation should have value
#pragma warning restore CA1819 // Properties should not return arrays

        /// <summary>
<<<<<<< HEAD
        /// Gets or sets a diagnostics object for a health result.
        /// </summary>
=======
        /// Gets or sets diagnostic data that can be optionally included in the health check response. 
        /// </summary>
        /// <value>Arbitrary diagnostic data that will be serialized to JSON.</value>
>>>>>>> 2095b2a2
        [JsonProperty(PropertyName = "diagnostics")]
#pragma warning disable SA1609 // Property documentation should have value
        public object Diagnostics { get; set; }
#pragma warning restore SA1609 // Property documentation should have value
    }
}<|MERGE_RESOLUTION|>--- conflicted
+++ resolved
@@ -6,82 +6,49 @@
 namespace Microsoft.Bot.Schema
 {
     /// <summary>
-<<<<<<< HEAD
-    /// Defines health check result values.
-=======
     /// Defines the structure that is returned as the result of a health check on the bot.
     /// The health check is sent to the bot as an InvokeActivity and this class along with <see cref="HealthCheckResponse"/> defines the structure of the body of the response.
->>>>>>> 2095b2a2
     /// </summary>
     public class HealthResults
     {
         /// <summary>
-<<<<<<< HEAD
-        /// Gets or sets a value indicating whether the health check is success.
-        /// </summary>
-=======
         /// Gets or sets a value indicating whether the health check has succeeded and the bot is healthy.
         /// </summary>
         /// <value>A boolean value indicating health status.</value>
->>>>>>> 2095b2a2
         [JsonProperty(PropertyName = "success")]
 #pragma warning disable SA1609 // Property documentation should have value
         public bool Success { get; set; }
 #pragma warning restore SA1609 // Property documentation should have value
 
         /// <summary>
-<<<<<<< HEAD
-        /// Gets or sets the authorization property of a health result.
-        /// </summary>
-=======
         /// Gets or sets a value that is exactly the same as the Authorization header that would have been added to an HTTP POST back.
         /// </summary>
         /// <value>An Authorization header value.</value>
->>>>>>> 2095b2a2
         [JsonProperty(PropertyName = "authorization")]
 #pragma warning disable SA1609 // Property documentation should have value
         public string Authorization { get; set; }
 #pragma warning restore SA1609 // Property documentation should have value
 
         /// <summary>
-<<<<<<< HEAD
-        /// Gets or sets the user agent of a health result.
-        /// </summary>
-=======
         /// Gets or sets a value that is exactly the same as the User-Agent header that would have been added to an HTTP POST back.
         /// </summary>
         /// <value>A User-Agent header value.</value>
->>>>>>> 2095b2a2
         [JsonProperty(PropertyName = "user-agent")]
-#pragma warning disable SA1609 // Property documentation should have value
         public string UserAgent { get; set; }
-#pragma warning restore SA1609 // Property documentation should have value
 
         /// <summary>
-<<<<<<< HEAD
-        /// Gets or sets the collection of messages of a health result.
-        /// </summary>
-=======
         /// Gets or sets informational messages that can be optionally included in the health check response.
         /// </summary>
         /// <value>An array of informational message strings.</value>
->>>>>>> 2095b2a2
         [JsonProperty(PropertyName = "messages")]
 #pragma warning disable CA1819 // Properties should not return arrays (we can't change this without breaking binary compat).
-#pragma warning disable SA1609 // Property documentation should have value
         public string[] Messages { get; set; }
-#pragma warning restore SA1609 // Property documentation should have value
 #pragma warning restore CA1819 // Properties should not return arrays
 
         /// <summary>
-<<<<<<< HEAD
-        /// Gets or sets a diagnostics object for a health result.
-        /// </summary>
-=======
         /// Gets or sets diagnostic data that can be optionally included in the health check response. 
         /// </summary>
         /// <value>Arbitrary diagnostic data that will be serialized to JSON.</value>
->>>>>>> 2095b2a2
         [JsonProperty(PropertyName = "diagnostics")]
 #pragma warning disable SA1609 // Property documentation should have value
         public object Diagnostics { get; set; }
