--- conflicted
+++ resolved
@@ -6,13 +6,9 @@
 namespace Microsoft.Bot.Schema
 {
     /// <summary>
-<<<<<<< HEAD
-    /// A type used to return health check results.
-=======
     /// Defines the structure that is returned as the result of a health check on the bot.
     /// The health check is sent to the bot as an <see cref="Activity"/> of type "invoke" and this class along with <see cref="HealthResults"/> defines the structure of the body of the response.
     /// The name of the invoke Activity is "healthCheck".
->>>>>>> 2095b2a2
     /// </summary>
     public class HealthCheckResponse
     {
