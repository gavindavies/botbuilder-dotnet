﻿using System;
using System.Collections.Generic;
using System.Linq;
using System.Threading.Tasks;
using Microsoft.Bot.Builder.Dialogs;

namespace Microsoft.Bot.Builder.LanguageGeneration
{
    /// <summary>
    /// Base class which applies language policy to virtual method of TryGetGenerator.
    /// </summary>
    public abstract class MultiLanguageGeneratorBase : ILanguageGenerator
    {
        /// <summary>
        /// Initializes a new instance of the <see cref="MultiLanguageGeneratorBase"/> class.
        /// </summary>
        public MultiLanguageGeneratorBase()
        {
        }

        /// <summary>
        /// abstract method to lookup a ILanguageGeneartor by locale.
        /// </summary>
        /// <param name="context">context</param>
        /// <param name="locale">locale</param>
        /// <param name="generator">generator to return</param>
        /// <returns>true if found</returns>
        public abstract bool TryGetGenerator(ITurnContext context, string locale, out ILanguageGenerator generator);

        /// <summary>
<<<<<<< HEAD
        /// Language Policy which defines per language the fallback policies.
=======
        /// This allows you to specify per language the fallback policies you want.
>>>>>>> f557a5c5
        /// </summary>
        public ILanguagePolicy LanguagePolicy { get; set; } = new LanguagePolicy();

        public async Task<string> Generate(ITurnContext turnContext, string template, object data)
        {
            // see if we have any locales that match
            var targetLocale = turnContext.Activity.Locale?.ToLower() ?? string.Empty;

            var locales = new string[] { string.Empty };
            if (!this.LanguagePolicy.TryGetValue(targetLocale, out locales))
            {
                if (!this.LanguagePolicy.TryGetValue(string.Empty, out locales))
                {
                    throw new Exception($"No supported language found for {targetLocale}");
                }
            }

            var generators = new List<ILanguageGenerator>();
            foreach (var locale in locales)
            {
                if (this.TryGetGenerator(turnContext, locale, out ILanguageGenerator generator))
                {
                    generators.Add(generator);
                }
            }

            if (generators.Count == 0)
            {
                throw new Exception($"No generator found for language {targetLocale}");
            }

            var errors = new List<string>();
            foreach (var generator in generators)
            {
                try
                {
                    return await generator.Generate(turnContext, template, data);
                }
                catch (Exception err)
                {
                    errors.Add(err.Message);
                }
            }

            throw new Exception(string.Join(",\n", errors.Distinct()));
        }
    }
}<|MERGE_RESOLUTION|>--- conflicted
+++ resolved
@@ -28,11 +28,7 @@
         public abstract bool TryGetGenerator(ITurnContext context, string locale, out ILanguageGenerator generator);
 
         /// <summary>
-<<<<<<< HEAD
-        /// Language Policy which defines per language the fallback policies.
-=======
-        /// This allows you to specify per language the fallback policies you want.
->>>>>>> f557a5c5
+        /// Language Policy which defines per language fallback policies.
         /// </summary>
         public ILanguagePolicy LanguagePolicy { get; set; } = new LanguagePolicy();
 
