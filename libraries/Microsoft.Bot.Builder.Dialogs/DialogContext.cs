--- conflicted
+++ resolved
@@ -365,16 +365,11 @@
                     return new DialogTurnResult(DialogTurnStatus.Complete, result);
                 }
             }
-<<<<<<< HEAD
-            catch (Exception err)
-            {
-                SetExceptionContextData(err);
-                throw;
-            }
-=======
-
-            return new DialogTurnResult(DialogTurnStatus.Complete, result);
->>>>>>> 13614ca2
+            catch (Exception err)
+            {
+                SetExceptionContextData(err);
+                throw;
+            }
         }
 
         /// <summary>
