--- conflicted
+++ resolved
@@ -19,9 +19,6 @@
             _dialogs = new DialogSet();
         }
 
-<<<<<<< HEAD
-        public string InitialDialogId { get; set; }
-=======
         /// <summary>
         /// Gets or sets or set the <see cref="IBotTelemetryClient"/> to use.
         /// When setting this property, all the contained dialogs TelemetryClient properties are also set.
@@ -42,7 +39,6 @@
         }
 
         protected string InitialDialogId { get; set; }
->>>>>>> 79339fe7
 
         public override async Task<DialogTurnResult> BeginDialogAsync(DialogContext outerDc, object options = null, CancellationToken cancellationToken = default(CancellationToken))
         {
