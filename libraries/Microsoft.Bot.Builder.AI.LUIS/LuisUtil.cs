--- conflicted
+++ resolved
@@ -289,16 +289,12 @@
             => entity.StartIndex >= compositeEntityMetadata.StartIndex &&
                    entity.EndIndex <= compositeEntityMetadata.EndIndex;
 
-<<<<<<< HEAD
         /// <summary>
         /// If a property doesn't exist add it to a new array, otherwise append it to the existing array.
         /// </summary>
         /// <param name="obj">Object in wich the property will be added.</param>
         /// <param name="key">Key of the property.</param>
         /// <param name="value">Value for the property.</param>
-=======
-        // If a property doesn't exist add it to a new array, otherwise append it to the existing array.
->>>>>>> fa5f6021
         internal static void AddProperty(JObject obj, string key, JToken value)
         {
             if (value != null)
