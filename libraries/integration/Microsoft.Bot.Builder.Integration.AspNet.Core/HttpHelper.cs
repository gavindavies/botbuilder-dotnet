﻿// Copyright (c) Microsoft Corporation. All rights reserved.
// Licensed under the MIT License.

using System;
using System.Collections.Generic;
using System.IO;
using System.Net;
using System.Text;
using System.Threading.Tasks;
using Microsoft.AspNetCore.Http;
using Microsoft.Rest.Serialization;
using Newtonsoft.Json;

namespace Microsoft.Bot.Builder.Integration.AspNet.Core
{
    internal static class HttpHelper
    {
        public static readonly JsonSerializer BotMessageSerializer = JsonSerializer.Create(new JsonSerializerSettings
        {
            NullValueHandling = NullValueHandling.Ignore,
            Formatting = Formatting.Indented,
            DateFormatHandling = DateFormatHandling.IsoDateFormat,
            DateTimeZoneHandling = DateTimeZoneHandling.Utc,
            ReferenceLoopHandling = ReferenceLoopHandling.Serialize,
            ContractResolver = new ReadOnlyJsonContractResolver(),
            Converters = new List<JsonConverter> { new Iso8601TimeSpanConverter() },
        });

<<<<<<< HEAD
        public static T ReadRequest<T>(HttpRequest request)
=======
        public static async Task<Activity> ReadRequestAsync(HttpRequest request)
>>>>>>> 3bcf6743
        {
            try
            {
                if (request == null)
                {
                    throw new ArgumentNullException(nameof(request));
                }

<<<<<<< HEAD
                using (var bodyReader = new JsonTextReader(new StreamReader(request.Body, Encoding.UTF8)))
                {
                    return BotMessageSerializer.Deserialize<T>(bodyReader);
=======
                var activity = default(Activity);

                using (var memoryStream = new MemoryStream())
                {
                    await request.Body.CopyToAsync(memoryStream).ConfigureAwait(false);
                    memoryStream.Seek(0, SeekOrigin.Begin);
                    using (var bodyReader = new JsonTextReader(new StreamReader(memoryStream, Encoding.UTF8)))
                    {
                        activity = BotMessageSerializer.Deserialize<Activity>(bodyReader);
                    }
>>>>>>> 3bcf6743
                }
            }
            catch (JsonException)
            {
                return default;
            }
        }

        public static async Task WriteResponseAsync(HttpResponse response, InvokeResponse invokeResponse)
        {
            if (response == null)
            {
                throw new ArgumentNullException(nameof(response));
            }

            if (invokeResponse == null)
            {
                response.StatusCode = (int)HttpStatusCode.OK;
            }
            else
            {
                response.StatusCode = invokeResponse.Status;

                if (invokeResponse.Body != null)
                {
                    response.ContentType = "application/json";

                    using (var memoryStream = new MemoryStream())
                    {
                        using (var writer = new StreamWriter(memoryStream, Encoding.UTF8, 1024, true))
                        {
                            using (var jsonWriter = new JsonTextWriter(writer))
                            {
                                BotMessageSerializer.Serialize(jsonWriter, invokeResponse.Body);
                            }
                        }

                        memoryStream.Seek(0, SeekOrigin.Begin);
                        await memoryStream.CopyToAsync(response.Body).ConfigureAwait(false);
                    }
                }
            }
        }

        public static void WriteResponse(HttpResponse response, int statusCode, object body = null)
        {
            if (response == null)
            {
                throw new ArgumentNullException(nameof(response));
            }

            if (body == null)
            {
                response.StatusCode = (int)HttpStatusCode.OK;
            }
            else
            {
                response.StatusCode = statusCode;
                response.ContentType = "application/json";

                using (var writer = new StreamWriter(response.Body))
                {
                    using (var jsonWriter = new JsonTextWriter(writer))
                    {
                        BotMessageSerializer.Serialize(jsonWriter, body);
                    }
                }
            }
        }
    }
}<|MERGE_RESOLUTION|>--- conflicted
+++ resolved
@@ -26,11 +26,8 @@
             Converters = new List<JsonConverter> { new Iso8601TimeSpanConverter() },
         });
 
-<<<<<<< HEAD
+        public static async Task<Activity> ReadRequestAsync(HttpRequest request)
         public static T ReadRequest<T>(HttpRequest request)
-=======
-        public static async Task<Activity> ReadRequestAsync(HttpRequest request)
->>>>>>> 3bcf6743
         {
             try
             {
@@ -39,14 +36,10 @@
                     throw new ArgumentNullException(nameof(request));
                 }
 
-<<<<<<< HEAD
-                using (var bodyReader = new JsonTextReader(new StreamReader(request.Body, Encoding.UTF8)))
-                {
-                    return BotMessageSerializer.Deserialize<T>(bodyReader);
-=======
                 var activity = default(Activity);
 
                 using (var memoryStream = new MemoryStream())
+                using (var bodyReader = new JsonTextReader(new StreamReader(request.Body, Encoding.UTF8)))
                 {
                     await request.Body.CopyToAsync(memoryStream).ConfigureAwait(false);
                     memoryStream.Seek(0, SeekOrigin.Begin);
@@ -54,7 +47,10 @@
                     {
                         activity = BotMessageSerializer.Deserialize<Activity>(bodyReader);
                     }
->>>>>>> 3bcf6743
+                }
+
+                return activity;
+                    return BotMessageSerializer.Deserialize<T>(bodyReader);
                 }
             }
             catch (JsonException)
@@ -82,18 +78,12 @@
                 {
                     response.ContentType = "application/json";
 
-                    using (var memoryStream = new MemoryStream())
+                    using (var writer = new StreamWriter(response.Body))
                     {
-                        using (var writer = new StreamWriter(memoryStream, Encoding.UTF8, 1024, true))
+                        using (var jsonWriter = new JsonTextWriter(writer))
                         {
-                            using (var jsonWriter = new JsonTextWriter(writer))
-                            {
-                                BotMessageSerializer.Serialize(jsonWriter, invokeResponse.Body);
-                            }
+                            BotMessageSerializer.Serialize(jsonWriter, invokeResponse.Body);
                         }
-
-                        memoryStream.Seek(0, SeekOrigin.Begin);
-                        await memoryStream.CopyToAsync(response.Body).ConfigureAwait(false);
                     }
                 }
             }
