--- conflicted
+++ resolved
@@ -174,15 +174,10 @@
                         httpResponse.StatusCode = HttpStatusCode.Unauthorized;
                         return false;
                     }
-<<<<<<< HEAD
-
-                    ClaimsIdentity = claimsIdentity;
-=======
                     
                     // Add ServiceURL to the cache of trusted sites in order to allow token refreshing.
                     AppCredentials.TrustServiceUrl(claimsIdentity.FindFirst(AuthenticationConstants.ServiceUrlClaim).Value);
-                    _claimsIdentity = claimsIdentity;
->>>>>>> 66b55186
+                    ClaimsIdentity = claimsIdentity;
                 }
 
                 return true;
