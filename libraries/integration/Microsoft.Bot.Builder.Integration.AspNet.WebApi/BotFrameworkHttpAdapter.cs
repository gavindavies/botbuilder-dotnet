--- conflicted
+++ resolved
@@ -46,7 +46,6 @@
         {
         }
 
-<<<<<<< HEAD
         /// <summary>
         /// This method can be called from inside a POST method on any Controller implementation.
         /// </summary>
@@ -57,9 +56,6 @@
         /// or threads to receive notice of cancellation.</param>
         /// <returns>A task that represents the work queued to execute.</returns>
         public async Task ProcessAsync(HttpRequestMessage httpRequest, HttpResponseMessage httpResponse, IBot bot, CancellationToken cancellationToken = default(CancellationToken))
-=======
-        public async Task ProcessAsync(HttpRequestMessage httpRequest, HttpResponseMessage httpResponse, IBot bot, CancellationToken cancellationToken = default)
->>>>>>> 13614ca2
         {
             if (httpRequest == null)
             {
