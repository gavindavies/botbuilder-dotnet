--- conflicted
+++ resolved
@@ -12,15 +12,11 @@
 
 namespace Microsoft.Bot.Builder.Dialogs.Declarative.Converters
 {
-<<<<<<< HEAD
-    public class InterfaceConverter<T> : JsonConverter, IObservableConverter, IObservableJsonConverter
-=======
     /// <summary>
     /// Converts an object to and from JSON.
     /// </summary>
     /// <typeparam name="T">The object type.</typeparam>
-    public class InterfaceConverter<T> : JsonConverter, IObservableConverter
->>>>>>> 5dc5d203
+    public class InterfaceConverter<T> : JsonConverter, IObservableConverter, IObservableJsonConverter
         where T : class
     {
         private readonly ResourceExplorer resourceExplorer;
@@ -145,15 +141,11 @@
             serializer.Serialize(writer, value);
         }
 
-<<<<<<< HEAD
-        /// <inheritdoc/>
         [Obsolete("Deprecated in favor of IJsonLoadObserver registration.")]
-=======
         /// <summary>
         /// Registers a <see cref="IConverterObserver"/> to receive notifications on converter events.
         /// </summary>
         /// <param name="observer">The observer to be registered.</param>
->>>>>>> 5dc5d203
         public void RegisterObserver(IConverterObserver observer)
         {
             if (observer == null)
@@ -166,7 +158,10 @@
             RegisterObserver(new JsonLoadObserverWrapper(observer));
         }
 
-        /// <inheritdoc cref="IObservableJsonConverter"/>
+        /// <summary>
+        /// Registers a <see cref="IJsonLoadObserver"/> to receive notifications on converter events.
+        /// </summary>
+        /// <param name="observer">The observer to be registered.</param>
         public void RegisterObserver(IJsonLoadObserver observer)
         {
             if (observer == null)
